--- conflicted
+++ resolved
@@ -73,13 +73,8 @@
  * When a new UI instance is needed, typically because the user opens a URL in a
  * browser window which points to e.g. {@link VaadinServlet}, all
  * {@link UIProvider}s registered to the current {@link VaadinSession} are
-<<<<<<< HEAD
  * queried for the UI class that should be used. The selection is by default
- * based on the {@value VaadinSession#UI_PARAMETER} parameter from web.xml.
-=======
- * queried for the UI class that should be used. The selection is by defaylt
  * based on the <code>UI</code> init parameter from web.xml.
->>>>>>> a9ff7993
  * </p>
  * <p>
  * After a UI has been created by the application, it is initialized using
