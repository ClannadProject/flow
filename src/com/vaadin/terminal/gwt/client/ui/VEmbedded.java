/*
@VaadinApache2LicenseForJavaFiles@
 */

package com.vaadin.terminal.gwt.client.ui;

import java.util.HashMap;
import java.util.Iterator;
import java.util.Map;

import com.google.gwt.user.client.DOM;
import com.google.gwt.user.client.Element;
import com.google.gwt.user.client.Event;
import com.google.gwt.user.client.ui.HTML;
import com.vaadin.terminal.gwt.client.ApplicationConnection;
import com.vaadin.terminal.gwt.client.BrowserInfo;
import com.vaadin.terminal.gwt.client.ComponentConnector;
import com.vaadin.terminal.gwt.client.ConnectorMap;
import com.vaadin.terminal.gwt.client.UIDL;
import com.vaadin.terminal.gwt.client.Util;
import com.vaadin.terminal.gwt.client.VConsole;

<<<<<<< HEAD
public class VEmbedded extends HTML {
    public static String CLASSNAME = "v-embedded";
=======
public class VEmbedded extends HTML implements Paintable {
    public static final String CLICK_EVENT_IDENTIFIER = "click";
    public static final String ALTERNATE_TEXT = "alt";
>>>>>>> 2296d93d

    protected Element browserElement;

    protected String type;

    protected ApplicationConnection client;

    public VEmbedded() {
        setStyleName(CLASSNAME);
    }

<<<<<<< HEAD
=======
    public void updateFromUIDL(UIDL uidl, ApplicationConnection client) {
        if (client.updateComponent(this, uidl, true)) {
            return;
        }
        this.client = client;

        boolean clearBrowserElement = true;

        clickEventHandler.handleEventHandlerRegistration(client);

        if (uidl.hasAttribute("type")) {
            type = uidl.getStringAttribute("type");
            if (type.equals("image")) {
                addStyleName(CLASSNAME + "-image");
                Element el = null;
                boolean created = false;
                NodeList<Node> nodes = getElement().getChildNodes();
                if (nodes != null && nodes.getLength() == 1) {
                    Node n = nodes.getItem(0);
                    if (n.getNodeType() == Node.ELEMENT_NODE) {
                        Element e = (Element) n;
                        if (e.getTagName().equals("IMG")) {
                            el = e;
                        }
                    }
                }
                if (el == null) {
                    setHTML("");
                    el = DOM.createImg();
                    created = true;
                    client.addPngFix(el);
                    DOM.sinkEvents(el, Event.ONLOAD);
                }

                // Set attributes
                Style style = el.getStyle();
                String w = uidl.getStringAttribute("width");
                if (w != null) {
                    style.setProperty("width", w);
                } else {
                    style.setProperty("width", "");
                }
                String h = uidl.getStringAttribute("height");
                if (h != null) {
                    style.setProperty("height", h);
                } else {
                    style.setProperty("height", "");
                }
                DOM.setElementProperty(el, "src", getSrc(uidl, client));

                if (uidl.hasAttribute(ALTERNATE_TEXT)) {
                    el.setPropertyString(ALTERNATE_TEXT,
                            uidl.getStringAttribute(ALTERNATE_TEXT));
                }

                if (created) {
                    // insert in dom late
                    getElement().appendChild(el);
                }

                /*
                 * Sink tooltip events so tooltip is displayed when hovering the
                 * image.
                 */
                sinkEvents(VTooltip.TOOLTIP_EVENTS);

            } else if (type.equals("browser")) {
                addStyleName(CLASSNAME + "-browser");
                if (browserElement == null) {
                    setHTML("<iframe width=\"100%\" height=\"100%\" frameborder=\"0\""
                            + " allowTransparency=\"true\" src=\"\""
                            + " name=\"" + uidl.getId() + "\"></iframe>");
                    browserElement = DOM.getFirstChild(getElement());
                }
                DOM.setElementAttribute(browserElement, "src",
                        getSrc(uidl, client));
                clearBrowserElement = false;
            } else {
                VConsole.log("Unknown Embedded type '" + type + "'");
            }
        } else if (uidl.hasAttribute("mimetype")) {
            final String mime = uidl.getStringAttribute("mimetype");
            if (mime.equals("application/x-shockwave-flash")) {
                // Handle embedding of Flash
                addStyleName(CLASSNAME + "-flash");
                setHTML(createFlashEmbed(uidl));
            } else if (mime.equals("image/svg+xml")) {
                addStyleName(CLASSNAME + "-svg");
                String data;
                Map<String, String> parameters = getParameters(uidl);
                if (parameters.get("data") == null) {
                    data = getSrc(uidl, client);
                } else {
                    data = "data:image/svg+xml," + parameters.get("data");
                }
                setHTML("");
                ObjectElement obj = Document.get().createObjectElement();
                obj.setType(mime);
                obj.setData(data);
                if (width != null) {
                    obj.getStyle().setProperty("width", "100%");
                }
                if (height != null) {
                    obj.getStyle().setProperty("height", "100%");
                }
                if (uidl.hasAttribute("classid")) {
                    obj.setAttribute("classid",
                            uidl.getStringAttribute("classid"));
                }
                if (uidl.hasAttribute("codebase")) {
                    obj.setAttribute("codebase",
                            uidl.getStringAttribute("codebase"));
                }
                if (uidl.hasAttribute("codetype")) {
                    obj.setAttribute("codetype",
                            uidl.getStringAttribute("codetype"));
                }
                if (uidl.hasAttribute("archive")) {
                    obj.setAttribute("archive",
                            uidl.getStringAttribute("archive"));
                }
                if (uidl.hasAttribute("standby")) {
                    obj.setAttribute("standby",
                            uidl.getStringAttribute("standby"));
                }
                getElement().appendChild(obj);
                if (uidl.hasAttribute(ALTERNATE_TEXT)) {
                    obj.setInnerText(uidl.getStringAttribute(ALTERNATE_TEXT));
                }
            } else {
                VConsole.log("Unknown Embedded mimetype '" + mime + "'");
            }
        } else {
            VConsole.log("Unknown Embedded; no type or mimetype attribute");
        }

        if (clearBrowserElement) {
            browserElement = null;
        }
    }

>>>>>>> 2296d93d
    /**
     * Creates the Object and Embed tags for the Flash plugin so it works
     * cross-browser
     * 
     * @param uidl
     *            The UIDL
     * @return Tags concatenated into a string
     */
    protected String createFlashEmbed(UIDL uidl) {
        /*
         * To ensure cross-browser compatibility we are using the twice-cooked
         * method to embed flash i.e. we add a OBJECT tag for IE ActiveX and
         * inside it a EMBED for all other browsers.
         */

        StringBuilder html = new StringBuilder();

        // Start the object tag
        html.append("<object ");

        /*
         * Add classid required for ActiveX to recognize the flash. This is a
         * predefined value which ActiveX recognizes and must be the given
         * value. More info can be found on
         * http://kb2.adobe.com/cps/415/tn_4150.html. Allow user to override
         * this by setting his own classid.
         */
        if (uidl.hasAttribute("classid")) {
            html.append("classid=\""
                    + Util.escapeAttribute(uidl.getStringAttribute("classid"))
                    + "\" ");
        } else {
            html.append("classid=\"clsid:D27CDB6E-AE6D-11cf-96B8-444553540000\" ");
        }

        /*
         * Add codebase required for ActiveX and must be exactly this according
         * to http://kb2.adobe.com/cps/415/tn_4150.html to work with the above
         * given classid. Again, see more info on
         * http://kb2.adobe.com/cps/415/tn_4150.html. Limiting Flash version to
         * 6.0.0.0 and above. Allow user to override this by setting his own
         * codebase
         */
        if (uidl.hasAttribute("codebase")) {
            html.append("codebase=\""
                    + Util.escapeAttribute(uidl.getStringAttribute("codebase"))
                    + "\" ");
        } else {
            html.append("codebase=\"http://download.macromedia.com/pub/shockwave/cabs/flash/swflash.cab#version=6,0,0,0\" ");
        }

        ComponentConnector paintable = ConnectorMap.get(client).getConnector(
                this);
        String height = paintable.getState().getHeight();
        String width = paintable.getState().getWidth();

        // Add width and height
        html.append("width=\"" + Util.escapeAttribute(width) + "\" ");
        html.append("height=\"" + Util.escapeAttribute(height) + "\" ");
        html.append("type=\"application/x-shockwave-flash\" ");

        // Codetype
        if (uidl.hasAttribute("codetype")) {
            html.append("codetype=\""
                    + Util.escapeAttribute(uidl.getStringAttribute("codetype"))
                    + "\" ");
        }

        // Standby
        if (uidl.hasAttribute("standby")) {
            html.append("standby=\""
                    + Util.escapeAttribute(uidl.getStringAttribute("standby"))
                    + "\" ");
        }

        // Archive
        if (uidl.hasAttribute("archive")) {
            html.append("archive=\""
                    + Util.escapeAttribute(uidl.getStringAttribute("archive"))
                    + "\" ");
        }

        // End object tag
        html.append(">");

        // Ensure we have an movie parameter
        Map<String, String> parameters = getParameters(uidl);
        if (parameters.get("movie") == null) {
            parameters.put("movie", getSrc(uidl, client));
        }

        // Add parameters to OBJECT
        for (String name : parameters.keySet()) {
            html.append("<param ");
            html.append("name=\"" + Util.escapeAttribute(name) + "\" ");
            html.append("value=\"" + Util.escapeAttribute(parameters.get(name))
                    + "\" ");
            html.append("/>");
        }

        // Build inner EMBED tag
        html.append("<embed ");
        html.append("src=\"" + Util.escapeAttribute(getSrc(uidl, client))
                + "\" ");
        html.append("width=\"" + Util.escapeAttribute(width) + "\" ");
        html.append("height=\"" + Util.escapeAttribute(height) + "\" ");
        html.append("type=\"application/x-shockwave-flash\" ");

        // Add the parameters to the Embed
        for (String name : parameters.keySet()) {
            html.append(Util.escapeAttribute(name));
            html.append("=");
            html.append("\"" + Util.escapeAttribute(parameters.get(name))
                    + "\"");
        }

        // End embed tag
        html.append("></embed>");

        if (uidl.hasAttribute(ALTERNATE_TEXT)) {
            html.append(uidl.getStringAttribute(ALTERNATE_TEXT));
        }

        // End object tag
        html.append("</object>");

        return html.toString();
    }

    /**
     * Returns a map (name -> value) of all parameters in the UIDL.
     * 
     * @param uidl
     * @return
     */
    protected static Map<String, String> getParameters(UIDL uidl) {
        Map<String, String> parameters = new HashMap<String, String>();

        Iterator<Object> childIterator = uidl.getChildIterator();
        while (childIterator.hasNext()) {

            Object child = childIterator.next();
            if (child instanceof UIDL) {

                UIDL childUIDL = (UIDL) child;
                if (childUIDL.getTag().equals("embeddedparam")) {
                    String name = childUIDL.getStringAttribute("name");
                    String value = childUIDL.getStringAttribute("value");
                    parameters.put(name, value);
                }
            }

        }

        return parameters;
    }

    /**
     * Helper to return translated src-attribute from embedded's UIDL
     * 
     * @param uidl
     * @param client
     * @return
     */
    protected String getSrc(UIDL uidl, ApplicationConnection client) {
        String url = client.translateVaadinUri(uidl.getStringAttribute("src"));
        if (url == null) {
            return "";
        }
        return url;
    }

    @Override
    protected void onDetach() {
        if (BrowserInfo.get().isIE()) {
            // Force browser to fire unload event when component is detached
            // from the view (IE doesn't do this automatically)
            if (browserElement != null) {
                /*
                 * src was previously set to javascript:false, but this was not
                 * enough to overcome a bug when detaching an iframe with a pdf
                 * loaded in IE9. about:blank seems to cause the adobe reader
                 * plugin to unload properly before the iframe is removed. See
                 * #7855
                 */
                DOM.setElementAttribute(browserElement, "src", "about:blank");
            }
        }
        super.onDetach();
    }

    @Override
    public void onBrowserEvent(Event event) {
        super.onBrowserEvent(event);
        if (DOM.eventGetType(event) == Event.ONLOAD) {
            VConsole.log("Embeddable onload");
            Util.notifyParentOfSizeChange(this, true);
        }

        client.handleTooltipEvent(event, this);
    }

}<|MERGE_RESOLUTION|>--- conflicted
+++ resolved
@@ -20,14 +20,8 @@
 import com.vaadin.terminal.gwt.client.Util;
 import com.vaadin.terminal.gwt.client.VConsole;
 
-<<<<<<< HEAD
 public class VEmbedded extends HTML {
     public static String CLASSNAME = "v-embedded";
-=======
-public class VEmbedded extends HTML implements Paintable {
-    public static final String CLICK_EVENT_IDENTIFIER = "click";
-    public static final String ALTERNATE_TEXT = "alt";
->>>>>>> 2296d93d
 
     protected Element browserElement;
 
@@ -39,150 +33,6 @@
         setStyleName(CLASSNAME);
     }
 
-<<<<<<< HEAD
-=======
-    public void updateFromUIDL(UIDL uidl, ApplicationConnection client) {
-        if (client.updateComponent(this, uidl, true)) {
-            return;
-        }
-        this.client = client;
-
-        boolean clearBrowserElement = true;
-
-        clickEventHandler.handleEventHandlerRegistration(client);
-
-        if (uidl.hasAttribute("type")) {
-            type = uidl.getStringAttribute("type");
-            if (type.equals("image")) {
-                addStyleName(CLASSNAME + "-image");
-                Element el = null;
-                boolean created = false;
-                NodeList<Node> nodes = getElement().getChildNodes();
-                if (nodes != null && nodes.getLength() == 1) {
-                    Node n = nodes.getItem(0);
-                    if (n.getNodeType() == Node.ELEMENT_NODE) {
-                        Element e = (Element) n;
-                        if (e.getTagName().equals("IMG")) {
-                            el = e;
-                        }
-                    }
-                }
-                if (el == null) {
-                    setHTML("");
-                    el = DOM.createImg();
-                    created = true;
-                    client.addPngFix(el);
-                    DOM.sinkEvents(el, Event.ONLOAD);
-                }
-
-                // Set attributes
-                Style style = el.getStyle();
-                String w = uidl.getStringAttribute("width");
-                if (w != null) {
-                    style.setProperty("width", w);
-                } else {
-                    style.setProperty("width", "");
-                }
-                String h = uidl.getStringAttribute("height");
-                if (h != null) {
-                    style.setProperty("height", h);
-                } else {
-                    style.setProperty("height", "");
-                }
-                DOM.setElementProperty(el, "src", getSrc(uidl, client));
-
-                if (uidl.hasAttribute(ALTERNATE_TEXT)) {
-                    el.setPropertyString(ALTERNATE_TEXT,
-                            uidl.getStringAttribute(ALTERNATE_TEXT));
-                }
-
-                if (created) {
-                    // insert in dom late
-                    getElement().appendChild(el);
-                }
-
-                /*
-                 * Sink tooltip events so tooltip is displayed when hovering the
-                 * image.
-                 */
-                sinkEvents(VTooltip.TOOLTIP_EVENTS);
-
-            } else if (type.equals("browser")) {
-                addStyleName(CLASSNAME + "-browser");
-                if (browserElement == null) {
-                    setHTML("<iframe width=\"100%\" height=\"100%\" frameborder=\"0\""
-                            + " allowTransparency=\"true\" src=\"\""
-                            + " name=\"" + uidl.getId() + "\"></iframe>");
-                    browserElement = DOM.getFirstChild(getElement());
-                }
-                DOM.setElementAttribute(browserElement, "src",
-                        getSrc(uidl, client));
-                clearBrowserElement = false;
-            } else {
-                VConsole.log("Unknown Embedded type '" + type + "'");
-            }
-        } else if (uidl.hasAttribute("mimetype")) {
-            final String mime = uidl.getStringAttribute("mimetype");
-            if (mime.equals("application/x-shockwave-flash")) {
-                // Handle embedding of Flash
-                addStyleName(CLASSNAME + "-flash");
-                setHTML(createFlashEmbed(uidl));
-            } else if (mime.equals("image/svg+xml")) {
-                addStyleName(CLASSNAME + "-svg");
-                String data;
-                Map<String, String> parameters = getParameters(uidl);
-                if (parameters.get("data") == null) {
-                    data = getSrc(uidl, client);
-                } else {
-                    data = "data:image/svg+xml," + parameters.get("data");
-                }
-                setHTML("");
-                ObjectElement obj = Document.get().createObjectElement();
-                obj.setType(mime);
-                obj.setData(data);
-                if (width != null) {
-                    obj.getStyle().setProperty("width", "100%");
-                }
-                if (height != null) {
-                    obj.getStyle().setProperty("height", "100%");
-                }
-                if (uidl.hasAttribute("classid")) {
-                    obj.setAttribute("classid",
-                            uidl.getStringAttribute("classid"));
-                }
-                if (uidl.hasAttribute("codebase")) {
-                    obj.setAttribute("codebase",
-                            uidl.getStringAttribute("codebase"));
-                }
-                if (uidl.hasAttribute("codetype")) {
-                    obj.setAttribute("codetype",
-                            uidl.getStringAttribute("codetype"));
-                }
-                if (uidl.hasAttribute("archive")) {
-                    obj.setAttribute("archive",
-                            uidl.getStringAttribute("archive"));
-                }
-                if (uidl.hasAttribute("standby")) {
-                    obj.setAttribute("standby",
-                            uidl.getStringAttribute("standby"));
-                }
-                getElement().appendChild(obj);
-                if (uidl.hasAttribute(ALTERNATE_TEXT)) {
-                    obj.setInnerText(uidl.getStringAttribute(ALTERNATE_TEXT));
-                }
-            } else {
-                VConsole.log("Unknown Embedded mimetype '" + mime + "'");
-            }
-        } else {
-            VConsole.log("Unknown Embedded; no type or mimetype attribute");
-        }
-
-        if (clearBrowserElement) {
-            browserElement = null;
-        }
-    }
-
->>>>>>> 2296d93d
     /**
      * Creates the Object and Embed tags for the Flash plugin so it works
      * cross-browser
@@ -302,8 +152,9 @@
         // End embed tag
         html.append("></embed>");
 
-        if (uidl.hasAttribute(ALTERNATE_TEXT)) {
-            html.append(uidl.getStringAttribute(ALTERNATE_TEXT));
+        if (uidl.hasAttribute(EmbeddedConnector.ALTERNATE_TEXT)) {
+            html.append(uidl
+                    .getStringAttribute(EmbeddedConnector.ALTERNATE_TEXT));
         }
 
         // End object tag
