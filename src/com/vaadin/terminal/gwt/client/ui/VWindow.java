/*
@VaadinApache2LicenseForJavaFiles@
 */

package com.vaadin.terminal.gwt.client.ui;

import java.util.ArrayList;
import java.util.Arrays;
import java.util.Comparator;
import java.util.Set;

import com.google.gwt.core.client.Scheduler;
import com.google.gwt.core.client.Scheduler.ScheduledCommand;
import com.google.gwt.event.dom.client.BlurEvent;
import com.google.gwt.event.dom.client.BlurHandler;
import com.google.gwt.event.dom.client.DomEvent.Type;
import com.google.gwt.event.dom.client.FocusEvent;
import com.google.gwt.event.dom.client.FocusHandler;
import com.google.gwt.event.dom.client.KeyDownEvent;
import com.google.gwt.event.dom.client.KeyDownHandler;
import com.google.gwt.event.dom.client.ScrollEvent;
import com.google.gwt.event.dom.client.ScrollHandler;
import com.google.gwt.event.shared.EventHandler;
import com.google.gwt.event.shared.HandlerRegistration;
import com.google.gwt.user.client.Command;
import com.google.gwt.user.client.DOM;
import com.google.gwt.user.client.Element;
import com.google.gwt.user.client.Event;
import com.google.gwt.user.client.Window;
import com.google.gwt.user.client.ui.Frame;
import com.google.gwt.user.client.ui.HasWidgets;
import com.google.gwt.user.client.ui.RootPanel;
import com.google.gwt.user.client.ui.Widget;
import com.vaadin.terminal.gwt.client.ApplicationConnection;
import com.vaadin.terminal.gwt.client.BrowserInfo;
import com.vaadin.terminal.gwt.client.Console;
import com.vaadin.terminal.gwt.client.Container;
import com.vaadin.terminal.gwt.client.EventId;
import com.vaadin.terminal.gwt.client.Focusable;
import com.vaadin.terminal.gwt.client.RenderSpace;
import com.vaadin.terminal.gwt.client.UIDL;
import com.vaadin.terminal.gwt.client.Util;
import com.vaadin.terminal.gwt.client.VPaintableWidget;
import com.vaadin.terminal.gwt.client.ui.ShortcutActionHandler.BeforeShortcutActionListener;
import com.vaadin.terminal.gwt.client.ui.ShortcutActionHandler.ShortcutActionHandlerOwner;

/**
 * "Sub window" component.
 * 
 * @author Vaadin Ltd
 */
public class VWindow extends VOverlay implements Container,
        ShortcutActionHandlerOwner, ScrollHandler, KeyDownHandler,
        FocusHandler, BlurHandler, BeforeShortcutActionListener, Focusable {

    /**
     * Minimum allowed height of a window. This refers to the content area, not
     * the outer borders.
     */
    private static final int MIN_CONTENT_AREA_HEIGHT = 100;

    /**
     * Minimum allowed width of a window. This refers to the content area, not
     * the outer borders.
     */
    private static final int MIN_CONTENT_AREA_WIDTH = 150;

    private static ArrayList<VWindow> windowOrder = new ArrayList<VWindow>();

    private static boolean orderingDefered;

    public static final String CLASSNAME = "v-window";

    /**
     * Difference between offsetWidth and inner width for the content area.
     */
    private int contentAreaBorderPadding = -1;
    /**
     * Pixels used by inner borders and paddings horizontally (calculated only
     * once). This is the difference between the width of the root element and
     * the content area, such that if root element width is set to "XYZpx" the
     * inner width (width-border-padding) of the content area is
     * X-contentAreaRootDifference.
     */
    private int contentAreaToRootDifference = -1;

    private static final int STACKING_OFFSET_PIXELS = 15;

    public static final int Z_INDEX = 10000;

    private VPaintableWidget layout;

    private Element contents;

    private Element header;

    private Element footer;

    private Element resizeBox;

    private final FocusableScrollPanel contentPanel = new FocusableScrollPanel();

    private boolean dragging;

    private int startX;

    private int startY;

    private int origX;

    private int origY;

    private boolean resizing;

    private int origW;

    private int origH;

    private Element closeBox;

    protected ApplicationConnection client;

    private String id;

    ShortcutActionHandler shortcutHandler;

    /** Last known positionx read from UIDL or updated to application connection */
    private int uidlPositionX = -1;

    /** Last known positiony read from UIDL or updated to application connection */
    private int uidlPositionY = -1;

    private boolean vaadinModality = false;

    private boolean resizable = true;

    private boolean draggable = true;

    private boolean resizeLazy = false;

    private Element modalityCurtain;
    private Element draggingCurtain;
    private Element resizingCurtain;

    private Element headerText;

    private boolean closable = true;

    boolean dynamicWidth = false;
    boolean dynamicHeight = false;
    boolean layoutRelativeWidth = false;
    boolean layoutRelativeHeight = false;

    // If centered (via UIDL), the window should stay in the centered -mode
    // until a position is received from the server, or the user moves or
    // resizes the window.
    boolean centered = false;

    private RenderSpace renderSpace = new RenderSpace(MIN_CONTENT_AREA_WIDTH,
            MIN_CONTENT_AREA_HEIGHT, true);

    private String width;

    private String height;

    private boolean immediate;

    private Element wrapper, wrapper2;

    private ClickEventHandler clickEventHandler = new ClickEventHandler(this,
            VPanel.CLICK_EVENT_IDENTIFIER) {

        @Override
        protected <H extends EventHandler> HandlerRegistration registerHandler(
                H handler, Type<H> type) {
            return addDomHandler(handler, type);
        }
    };

    private boolean visibilityChangesDisabled;

    private int bringToFrontSequence = -1;

    private VLazyExecutor delayedContentsSizeUpdater = new VLazyExecutor(200,
            new ScheduledCommand() {

                public void execute() {
                    updateContentsSize();
                }
            });

    public VWindow() {
        super(false, false, true); // no autohide, not modal, shadow
        // Different style of shadow for windows
        setShadowStyle("window");

        final int order = windowOrder.size();
        setWindowOrder(order);
        windowOrder.add(this);
        constructDOM();
        setPopupPosition(order * STACKING_OFFSET_PIXELS, order
                * STACKING_OFFSET_PIXELS);
        contentPanel.addScrollHandler(this);
        contentPanel.addKeyDownHandler(this);
        contentPanel.addFocusHandler(this);
        contentPanel.addBlurHandler(this);
    }

    public void bringToFront() {
        int curIndex = windowOrder.indexOf(this);
        if (curIndex + 1 < windowOrder.size()) {
            windowOrder.remove(this);
            windowOrder.add(this);
            for (; curIndex < windowOrder.size(); curIndex++) {
                windowOrder.get(curIndex).setWindowOrder(curIndex);
            }
        }
    }

    /**
     * Returns true if this window is the topmost VWindow
     * 
     * @return
     */
    private boolean isActive() {
        return windowOrder.get(windowOrder.size() - 1).equals(this);
    }

    private void setWindowOrder(int order) {
        setZIndex(order + Z_INDEX);
    }

    @Override
    protected void setZIndex(int zIndex) {
        super.setZIndex(zIndex);
        if (vaadinModality) {
            DOM.setStyleAttribute(getModalityCurtain(), "zIndex", "" + zIndex);
        }
    }

    protected Element getModalityCurtain() {
        if (modalityCurtain == null) {
            modalityCurtain = DOM.createDiv();
            modalityCurtain.setClassName(CLASSNAME + "-modalitycurtain");
        }
        return modalityCurtain;
    }

    protected void constructDOM() {
        setStyleName(CLASSNAME);

        header = DOM.createDiv();
        DOM.setElementProperty(header, "className", CLASSNAME + "-outerheader");
        headerText = DOM.createDiv();
        DOM.setElementProperty(headerText, "className", CLASSNAME + "-header");
        contents = DOM.createDiv();
        DOM.setElementProperty(contents, "className", CLASSNAME + "-contents");
        footer = DOM.createDiv();
        DOM.setElementProperty(footer, "className", CLASSNAME + "-footer");
        resizeBox = DOM.createDiv();
        DOM.setElementProperty(resizeBox, "className", CLASSNAME + "-resizebox");
        closeBox = DOM.createDiv();
        DOM.setElementProperty(closeBox, "className", CLASSNAME + "-closebox");
        DOM.appendChild(footer, resizeBox);

        wrapper = DOM.createDiv();
        DOM.setElementProperty(wrapper, "className", CLASSNAME + "-wrap");

        wrapper2 = DOM.createDiv();
        DOM.setElementProperty(wrapper2, "className", CLASSNAME + "-wrap2");

        DOM.appendChild(wrapper2, closeBox);
        DOM.appendChild(wrapper2, header);
        DOM.appendChild(header, headerText);
        DOM.appendChild(wrapper2, contents);
        DOM.appendChild(wrapper2, footer);
        DOM.appendChild(wrapper, wrapper2);
        DOM.appendChild(super.getContainerElement(), wrapper);

        sinkEvents(Event.MOUSEEVENTS | Event.TOUCHEVENTS | Event.ONCLICK
                | Event.ONLOSECAPTURE);

        setWidget(contentPanel);

    }

    public void updateFromUIDL(UIDL uidl, ApplicationConnection client) {
        id = uidl.getId();
        this.client = client;

        // Workaround needed for Testing Tools (GWT generates window DOM
        // slightly different in different browsers).
        DOM.setElementProperty(closeBox, "id", id + "_window_close");

        if (uidl.hasAttribute("invisible")) {
            hide();
            return;
        }

        if (!uidl.hasAttribute("cached")) {
            if (uidl.getBooleanAttribute("modal") != vaadinModality) {
                setVaadinModality(!vaadinModality);
            }
            if (!isAttached()) {
                setVisible(false); // hide until possible centering
                show();
            }
            if (uidl.getBooleanAttribute("resizable") != resizable) {
                setResizable(!resizable);
            }
            resizeLazy = uidl.hasAttribute(VView.RESIZE_LAZY);

            setDraggable(!uidl.hasAttribute("fixedposition"));

            // Caption must be set before required header size is measured. If
            // the caption attribute is missing the caption should be cleared.
            setCaption(uidl.getStringAttribute("caption"),
                    uidl.getStringAttribute("icon"));
        }

        visibilityChangesDisabled = true;
        if (client.updateComponent(this, uidl, false)) {
            return;
        }
        visibilityChangesDisabled = false;

        clickEventHandler.handleEventHandlerRegistration(client);

        immediate = uidl.hasAttribute("immediate");

        setClosable(!uidl.getBooleanAttribute("readonly"));

        // Initialize the position form UIDL
        int positionx = uidl.getIntVariable("positionx");
        int positiony = uidl.getIntVariable("positiony");
        if (positionx >= 0 || positiony >= 0) {
            if (positionx < 0) {
                positionx = 0;
            }
            if (positiony < 0) {
                positiony = 0;
            }
            setPopupPosition(positionx, positiony);
        }

        boolean showingUrl = false;
        int childIndex = 0;
        UIDL childUidl = uidl.getChildUIDL(childIndex++);
        while ("open".equals(childUidl.getTag())) {
            // TODO multiple opens with the same target will in practice just
            // open the last one - should we fix that somehow?
            final String parsedUri = client.translateVaadinUri(childUidl
                    .getStringAttribute("src"));
            if (!childUidl.hasAttribute("name")) {
                final Frame frame = new Frame();
                DOM.setStyleAttribute(frame.getElement(), "width", "100%");
                DOM.setStyleAttribute(frame.getElement(), "height", "100%");
                DOM.setStyleAttribute(frame.getElement(), "border", "0px");
                frame.setUrl(parsedUri);
                contentPanel.setWidget(frame);
                showingUrl = true;
            } else {
                final String target = childUidl.getStringAttribute("name");
                Window.open(parsedUri, target, "");
            }
            childUidl = uidl.getChildUIDL(childIndex++);
        }

        final VPaintableWidget lo = client.getPaintable(childUidl);
        if (layout != null) {
            if (layout != lo) {
                // remove old
                client.unregisterPaintable(layout);
                contentPanel.remove(layout.getWidgetForPaintable());
                // add new
                if (!showingUrl) {
                    contentPanel.setWidget(lo.getWidgetForPaintable());
                }
                layout = lo;
            }
        } else if (!showingUrl) {
            contentPanel.setWidget(lo.getWidgetForPaintable());
            layout = lo;
        }

        dynamicWidth = !uidl.hasAttribute("width");
        dynamicHeight = !uidl.hasAttribute("height");

        layoutRelativeWidth = uidl.hasAttribute("layoutRelativeWidth");
        layoutRelativeHeight = uidl.hasAttribute("layoutRelativeHeight");

        if (dynamicWidth && layoutRelativeWidth) {
            /*
             * Relative layout width, fix window width before rendering (width
             * according to caption)
             */
            setNaturalWidth();
        }

        layout.updateFromUIDL(childUidl, client);
        if (!dynamicHeight && layoutRelativeWidth) {
            /*
             * Relative layout width, and fixed height. Must update the size to
             * be able to take scrollbars into account (layout gets narrower
             * space if it is higher than the window) -> only vertical scrollbar
             */
            client.runDescendentsLayout(this);
        }

        /*
         * No explicit width is set and the layout does not have relative width
         * so fix the size according to the layout.
         */
        if (dynamicWidth && !layoutRelativeWidth) {
            setNaturalWidth();
        }

        if (dynamicHeight && layoutRelativeHeight) {
            // Prevent resizing until height has been fixed
            resizable = false;
        }

        // we may have actions and notifications
        if (uidl.getChildCount() > 1) {
            final int cnt = uidl.getChildCount();
            for (int i = 1; i < cnt; i++) {
                childUidl = uidl.getChildUIDL(i);
                if (childUidl.getTag().equals("actions")) {
                    if (shortcutHandler == null) {
                        shortcutHandler = new ShortcutActionHandler(id, client);
                    }
                    shortcutHandler.updateActionMap(childUidl);
                }
            }

        }

        // setting scrollposition must happen after children is rendered
        contentPanel.setScrollPosition(uidl.getIntVariable("scrollTop"));
        contentPanel.setHorizontalScrollPosition(uidl
                .getIntVariable("scrollLeft"));

        // Center this window on screen if requested
        // This has to be here because we might not know the content size before
        // everything is painted into the window
        if (uidl.getBooleanAttribute("center")) {
            // mark as centered - this is unset on move/resize
            centered = true;
            center();
        } else {
            // don't try to center the window anymore
            centered = false;
        }
        updateShadowSizeAndPosition();
        setVisible(true);

        boolean sizeReduced = false;
        // ensure window is not larger than browser window
        if (getOffsetWidth() > Window.getClientWidth()) {
            setWidth(Window.getClientWidth() + "px");
            sizeReduced = true;
        }
        if (getOffsetHeight() > Window.getClientHeight()) {
            setHeight(Window.getClientHeight() + "px");
            sizeReduced = true;
        }

        if (dynamicHeight && layoutRelativeHeight) {
            /*
             * Window height is undefined, layout is 100% high so the layout
             * should define the initial window height but on resize the layout
             * should be as high as the window. We fix the height to deal with
             * this.
             */

            int h = contents.getOffsetHeight() + getExtraHeight();
            int w = getElement().getOffsetWidth();

            client.updateVariable(id, "height", h, false);
            client.updateVariable(id, "width", w, true);
        }

        if (sizeReduced) {
            // If we changed the size we need to update the size of the child
            // component if it is relative (#3407)
            client.runDescendentsLayout(this);
        }

        Util.runWebkitOverflowAutoFix(contentPanel.getElement());

        client.getView().scrollIntoView(uidl);

        if (uidl.hasAttribute("bringToFront")) {
            /*
             * Focus as a side-efect. Will be overridden by
             * ApplicationConnection if another component was focused by the
             * server side.
             */
            contentPanel.focus();
            bringToFrontSequence = uidl.getIntAttribute("bringToFront");
            deferOrdering();
        }
    }

    /**
     * Calling this method will defer ordering algorithm, to order windows based
     * on servers bringToFront and modality instructions. Non changed windows
     * will be left intact.
     */
    private static void deferOrdering() {
        if (!orderingDefered) {
            orderingDefered = true;
            Scheduler.get().scheduleFinally(new Command() {
                public void execute() {
                    doServerSideOrdering();
                }
            });
        }
    }

    private static void doServerSideOrdering() {
        orderingDefered = false;
        VWindow[] array = windowOrder.toArray(new VWindow[windowOrder.size()]);
        Arrays.sort(array, new Comparator<VWindow>() {
            public int compare(VWindow o1, VWindow o2) {
                /*
                 * Order by modality, then by bringtofront sequence.
                 */

                if (o1.vaadinModality && !o2.vaadinModality) {
                    return 1;
                } else if (!o1.vaadinModality && o2.vaadinModality) {
                    return -1;
                } else if (o1.bringToFrontSequence > o2.bringToFrontSequence) {
                    return 1;
                } else if (o1.bringToFrontSequence < o2.bringToFrontSequence) {
                    return -1;
                } else {
                    return 0;
                }
            }
        });
        for (int i = 0; i < array.length; i++) {
            VWindow w = array[i];
            if (w.bringToFrontSequence != -1 || w.vaadinModality) {
                w.bringToFront();
                w.bringToFrontSequence = -1;
            }
        }
    }

    @Override
    public void setVisible(boolean visible) {
        /*
         * Visibility with VWindow works differently than with other Paintables
         * in Vaadin. Invisible VWindows are not attached to DOM at all. Flag is
         * used to avoid visibility call from
         * ApplicationConnection.updateComponent();
         */
        if (!visibilityChangesDisabled) {
            super.setVisible(visible);
        }
    }

    private void setDraggable(boolean draggable) {
        if (this.draggable == draggable) {
            return;
        }

        this.draggable = draggable;

        setCursorProperties();
    }

    private void setCursorProperties() {
        if (!this.draggable) {
            header.getStyle().setProperty("cursor", "default");
            footer.getStyle().setProperty("cursor", "default");
        } else {
            header.getStyle().setProperty("cursor", "");
            footer.getStyle().setProperty("cursor", "");
        }
    }

    private void setNaturalWidth() {
        /*
         * Use max(layout width, window width) i.e layout content width or
         * caption width. We remove the previous set width so the width is
         * allowed to shrink. All widths are measured as outer sizes, i.e. the
         * borderWidth is added to the content.
         */

        DOM.setStyleAttribute(getElement(), "width", "");

        // Content
        int contentWidth = contentPanel.getElement().getScrollWidth();
        contentWidth += getContentAreaToRootDifference();

        // Window width (caption)
        int windowCaptionWidth = getOffsetWidth();

        int naturalWidth = (contentWidth > windowCaptionWidth ? contentWidth
                : windowCaptionWidth);

        setWidth(naturalWidth + "px");
    }

    private int getContentAreaToRootDifference() {
        if (contentAreaToRootDifference < 0) {
            measure();
        }
        return contentAreaToRootDifference;
    }

    private void measure() {
        if (!isAttached()) {
            return;
        }

        contentAreaBorderPadding = Util.measureHorizontalPaddingAndBorder(
                contents, 4);
        int wrapperPaddingBorder = Util.measureHorizontalPaddingAndBorder(
                wrapper, 0)
                + Util.measureHorizontalPaddingAndBorder(wrapper2, 0);

        contentAreaToRootDifference = wrapperPaddingBorder
                + contentAreaBorderPadding;

    }

    /**
     * Sets the closable state of the window. Additionally hides/shows the close
     * button according to the new state.
     * 
     * @param closable
     *            true if the window can be closed by the user
     */
    protected void setClosable(boolean closable) {
        if (this.closable == closable) {
            return;
        }

        this.closable = closable;
        if (closable) {
            DOM.setStyleAttribute(closeBox, "display", "");
        } else {
            DOM.setStyleAttribute(closeBox, "display", "none");
        }

    }

    /**
     * Returns the closable state of the sub window. If the sub window is
     * closable a decoration (typically an X) is shown to the user. By clicking
     * on the X the user can close the window.
     * 
     * @return true if the sub window is closable
     */
    protected boolean isClosable() {
        return closable;
    }

    @Override
    public void show() {
        if (vaadinModality) {
            showModalityCurtain();
        }
        super.show();
    }

    @Override
    public void hide() {
        if (vaadinModality) {
            hideModalityCurtain();
        }
        super.hide();
    }

    private void setVaadinModality(boolean modality) {
        vaadinModality = modality;
        if (vaadinModality) {
            if (isAttached()) {
                showModalityCurtain();
            }
            deferOrdering();
        } else {
            if (modalityCurtain != null) {
                if (isAttached()) {
                    hideModalityCurtain();
                }
                modalityCurtain = null;
            }
        }
    }

    private void showModalityCurtain() {
        DOM.setStyleAttribute(getModalityCurtain(), "zIndex",
                "" + (windowOrder.indexOf(this) + Z_INDEX));
        if (isShowing()) {
            RootPanel.getBodyElement().insertBefore(getModalityCurtain(),
                    getElement());
        } else {
            DOM.appendChild(RootPanel.getBodyElement(), getModalityCurtain());
        }
    }

    private void hideModalityCurtain() {
        DOM.removeChild(RootPanel.getBodyElement(), modalityCurtain);
    }

    /*
     * Shows an empty div on top of all other content; used when moving, so that
     * iframes (etc) do not steal event.
     */
    private void showDraggingCurtain() {
        setFF2CaretFixEnabled(false); // makes FF2 slow

<<<<<<< HEAD
            draggingCurtain = DOM.createDiv();
            DOM.setStyleAttribute(draggingCurtain, "position", "absolute");
            DOM.setStyleAttribute(draggingCurtain, "top", "0px");
            DOM.setStyleAttribute(draggingCurtain, "left", "0px");
            DOM.setStyleAttribute(draggingCurtain, "width", "100%");
            DOM.setStyleAttribute(draggingCurtain, "height", "100%");
            DOM.setStyleAttribute(draggingCurtain, "zIndex", ""
                    + VOverlay.Z_INDEX);
=======
        DOM.appendChild(RootPanel.getBodyElement(), getDraggingCurtain());
    }

    private void hideDraggingCurtain() {
        if (draggingCurtain != null) {
            setFF2CaretFixEnabled(true); // makes FF2 slow
>>>>>>> 9d8b8ee4

            DOM.removeChild(RootPanel.getBodyElement(), draggingCurtain);
        }
    }

    /*
     * Shows an empty div on top of all other content; used when resizing, so
     * that iframes (etc) do not steal event.
     */
    private void showResizingCurtain() {
        setFF2CaretFixEnabled(false); // makes FF2 slow

        DOM.appendChild(RootPanel.getBodyElement(), getResizingCurtain());
    }

<<<<<<< HEAD
            DOM.removeChild(RootPanel.getBodyElement(), draggingCurtain);
            draggingCurtain = null;
=======
    private void hideResizingCurtain() {
        if (resizingCurtain != null) {
            setFF2CaretFixEnabled(true); // makes FF2 slow

            DOM.removeChild(RootPanel.getBodyElement(), resizingCurtain);
        }
    }

    private Element getDraggingCurtain() {
        if (draggingCurtain == null) {
            draggingCurtain = createCurtain();
            draggingCurtain.setClassName(CLASSNAME + "-draggingCurtain");
        }

        return draggingCurtain;
    }

    private Element getResizingCurtain() {
        if (resizingCurtain == null) {
            resizingCurtain = createCurtain();
            resizingCurtain.setClassName(CLASSNAME + "-resizingCurtain");
>>>>>>> 9d8b8ee4
        }

        return resizingCurtain;
    }

    private Element createCurtain() {
        Element curtain = DOM.createDiv();

        DOM.setStyleAttribute(curtain, "position", "absolute");
        DOM.setStyleAttribute(curtain, "top", "0px");
        DOM.setStyleAttribute(curtain, "left", "0px");
        DOM.setStyleAttribute(curtain, "width", "100%");
        DOM.setStyleAttribute(curtain, "height", "100%");
        DOM.setStyleAttribute(curtain, "zIndex", "" + VOverlay.Z_INDEX);

        return curtain;
    }

    private void setResizable(boolean resizability) {
        resizable = resizability;
        if (resizability) {
            DOM.setElementProperty(footer, "className", CLASSNAME + "-footer");
            DOM.setElementProperty(resizeBox, "className", CLASSNAME
                    + "-resizebox");
        } else {
            DOM.setElementProperty(footer, "className", CLASSNAME + "-footer "
                    + CLASSNAME + "-footer-noresize");
            DOM.setElementProperty(resizeBox, "className", CLASSNAME
                    + "-resizebox " + CLASSNAME + "-resizebox-disabled");
        }
    }

    @Override
    public void setPopupPosition(int left, int top) {
        if (top < 0) {
            // ensure window is not moved out of browser window from top of the
            // screen
            top = 0;
        }
        super.setPopupPosition(left, top);
        if (left != uidlPositionX && client != null) {
            client.updateVariable(id, "positionx", left, false);
            uidlPositionX = left;
        }
        if (top != uidlPositionY && client != null) {
            client.updateVariable(id, "positiony", top, false);
            uidlPositionY = top;
        }
    }

    public void setCaption(String c) {
        setCaption(c, null);
    }

    public void setCaption(String c, String icon) {
        String html = Util.escapeHTML(c);
        if (icon != null) {
            icon = client.translateVaadinUri(icon);
            html = "<img src=\"" + Util.escapeAttribute(icon)
                    + "\" class=\"v-icon\" />" + html;
        }
        DOM.setInnerHTML(headerText, html);
    }

    @Override
    protected Element getContainerElement() {
        // in GWT 1.5 this method is used in PopupPanel constructor
        if (contents == null) {
            return super.getContainerElement();
        }
        return contents;
    }

    @Override
    public void onBrowserEvent(final Event event) {
        boolean bubble = true;

        final int type = event.getTypeInt();

        final Element target = DOM.eventGetTarget(event);

        if (client != null && header.isOrHasChild(target)) {
            // Handle window caption tooltips
            client.handleTooltipEvent(event, this);
        }

        if (resizing || resizeBox == target) {
            onResizeEvent(event);
            bubble = false;
        } else if (isClosable() && target == closeBox) {
            if (type == Event.ONCLICK) {
                onCloseClick();
            }
            bubble = false;
        } else if (dragging || !contents.isOrHasChild(target)) {
            onDragEvent(event);
            bubble = false;
        } else if (type == Event.ONCLICK) {
            // clicked inside window, ensure to be on top
            if (!isActive()) {
                bringToFront();
            }
        }

        /*
         * If clicking on other than the content, move focus to the window.
         * After that this windows e.g. gets all keyboard shortcuts.
         */
        if (type == Event.ONMOUSEDOWN
                && !contentPanel.getElement().isOrHasChild(target)
                && target != closeBox) {
            contentPanel.focus();
        }

        if (!bubble) {
            event.stopPropagation();
        } else {
            // Super.onBrowserEvent takes care of Handlers added by the
            // ClickEventHandler
            super.onBrowserEvent(event);
        }
    }

    private void onCloseClick() {
        client.updateVariable(id, "close", true, true);
    }

    private void onResizeEvent(Event event) {
        if (resizable) {
            switch (event.getTypeInt()) {
            case Event.ONMOUSEDOWN:
            case Event.ONTOUCHSTART:
                if (!isActive()) {
                    bringToFront();
                }
                showResizingCurtain();
                if (BrowserInfo.get().isIE()) {
                    DOM.setStyleAttribute(resizeBox, "visibility", "hidden");
                }
                resizing = true;
                startX = Util.getTouchOrMouseClientX(event);
                startY = Util.getTouchOrMouseClientY(event);
                origW = getElement().getOffsetWidth();
                origH = getElement().getOffsetHeight();
                DOM.setCapture(getElement());
                event.preventDefault();
                break;
            case Event.ONMOUSEUP:
            case Event.ONTOUCHEND:
                setSize(event, true);
            case Event.ONTOUCHCANCEL:
                DOM.releaseCapture(getElement());
            case Event.ONLOSECAPTURE:
                hideResizingCurtain();
                if (BrowserInfo.get().isIE()) {
                    DOM.setStyleAttribute(resizeBox, "visibility", "");
                }
                resizing = false;
                break;
            case Event.ONMOUSEMOVE:
            case Event.ONTOUCHMOVE:
                if (resizing) {
                    centered = false;
                    setSize(event, false);
                    event.preventDefault();
                }
                break;
            default:
                event.preventDefault();
                break;
            }
        }
    }

    /**
     * TODO check if we need to support this with touch based devices.
     * 
     * Checks if the cursor was inside the browser content area when the event
     * happened.
     * 
     * @param event
     *            The event to be checked
     * @return true, if the cursor is inside the browser content area
     * 
     *         false, otherwise
     */
    private boolean cursorInsideBrowserContentArea(Event event) {
        if (event.getClientX() < 0 || event.getClientY() < 0) {
            // Outside to the left or above
            return false;
        }

        if (event.getClientX() > Window.getClientWidth()
                || event.getClientY() > Window.getClientHeight()) {
            // Outside to the right or below
            return false;
        }

        return true;
    }

    private void setSize(Event event, boolean updateVariables) {
        if (!cursorInsideBrowserContentArea(event)) {
            // Only drag while cursor is inside the browser client area
            return;
        }

        int w = Util.getTouchOrMouseClientX(event) - startX + origW;
        if (w < MIN_CONTENT_AREA_WIDTH + getContentAreaToRootDifference()) {
            w = MIN_CONTENT_AREA_WIDTH + getContentAreaToRootDifference();
        }

        int h = Util.getTouchOrMouseClientY(event) - startY + origH;
        if (h < MIN_CONTENT_AREA_HEIGHT + getExtraHeight()) {
            h = MIN_CONTENT_AREA_HEIGHT + getExtraHeight();
        }

        setWidth(w + "px");
        setHeight(h + "px");

        if (updateVariables) {
            // sending width back always as pixels, no need for unit
            client.updateVariable(id, "width", w, false);
            client.updateVariable(id, "height", h, immediate);
        }

        if (updateVariables || !resizeLazy) {
            // Resize has finished or is not lazy
            updateContentsSize();
        } else {
            // Lazy resize - wait for a while before re-rendering contents
            delayedContentsSizeUpdater.trigger();
        }
    }

    private void updateContentsSize() {
        // Update child widget dimensions
        if (client != null) {
            client.handleComponentRelativeSize(layout.getWidgetForPaintable());
            client.runDescendentsLayout((HasWidgets) layout
                    .getWidgetForPaintable());
        }

        Util.runWebkitOverflowAutoFix(contentPanel.getElement());
    }

    @Override
    /**
     * Width is set to the out-most element (v-window).
     * 
     * This function should never be called with percentage values (it will
     * throw an exception)
     */
    public void setWidth(String width) {
        this.width = width;
        if (!isAttached()) {
            return;
        }
        if (width != null && !"".equals(width)) {
            int rootPixelWidth = -1;
            if (width.indexOf("px") < 0) {
                /*
                 * Convert non-pixel values to pixels by setting the width and
                 * then measuring it. Updates the "width" variable with the
                 * pixel width.
                 */
                DOM.setStyleAttribute(getElement(), "width", width);
                rootPixelWidth = getElement().getOffsetWidth();
                width = rootPixelWidth + "px";
            } else {
                rootPixelWidth = Integer.parseInt(width.substring(0,
                        width.indexOf("px")));
            }

            // "width" now contains the new width in pixels

            // Apply the new pixel width
            getElement().getStyle().setProperty("width", width);

            // Caculate the inner width of the content area
            int contentAreaInnerWidth = rootPixelWidth
                    - getContentAreaToRootDifference();
            if (contentAreaInnerWidth < MIN_CONTENT_AREA_WIDTH) {
                contentAreaInnerWidth = MIN_CONTENT_AREA_WIDTH;
                int rootWidth = contentAreaInnerWidth
                        + getContentAreaToRootDifference();
                DOM.setStyleAttribute(getElement(), "width", rootWidth + "px");
            }

            renderSpace.setWidth(contentAreaInnerWidth);

            updateShadowSizeAndPosition();
        }
    }

    @Override
    /**
     * Height is set to the out-most element (v-window).
     * 
     * This function should never be called with percentage values (it will
     * throw an exception)
     * 
     * @param height A CSS string specifying the new height of the window.
     *               An empty string or null clears the height and lets
     *               the browser to compute it based on the window contents. 
     */
    public void setHeight(String height) {
        if (!isAttached()
                || (height == null ? this.height == null : height
                        .equals(this.height))) {
            return;
        }
        if (height == null || "".equals(height)) {
            getElement().getStyle().clearHeight();
            contentPanel.getElement().getStyle().clearHeight();
            // Reset to default, the exact value does not actually
            // matter as an undefined-height parent should not have
            // a relative-height child anyway.
            renderSpace.setHeight(MIN_CONTENT_AREA_HEIGHT);
        } else {
            getElement().getStyle().setProperty("height", height);
            int contentHeight = getElement().getOffsetHeight()
                    - getExtraHeight();
            if (contentHeight < MIN_CONTENT_AREA_HEIGHT) {
                contentHeight = MIN_CONTENT_AREA_HEIGHT;
                int rootHeight = contentHeight + getExtraHeight();
                getElement().getStyle()
                        .setProperty("height", rootHeight + "px");
            }
            renderSpace.setHeight(contentHeight);
            contentPanel.getElement().getStyle()
                    .setProperty("height", contentHeight + "px");
        }
        this.height = height;
        updateShadowSizeAndPosition();
    }

    private int extraH = 0;

    private int getExtraHeight() {
        extraH = header.getOffsetHeight() + footer.getOffsetHeight();
        return extraH;
    }

    private void onDragEvent(Event event) {
        switch (DOM.eventGetType(event)) {
        case Event.ONTOUCHSTART:
            if (event.getTouches().length() > 1) {
                return;
            }
        case Event.ONMOUSEDOWN:
            if (!isActive()) {
                bringToFront();
            }
            beginMovingWindow(event);
            break;
        case Event.ONMOUSEUP:
        case Event.ONTOUCHEND:
        case Event.ONTOUCHCANCEL:
        case Event.ONLOSECAPTURE:
            stopMovingWindow();
            break;
        case Event.ONMOUSEMOVE:
        case Event.ONTOUCHMOVE:
            moveWindow(event);
            break;
        default:
            break;
        }
    }

    private void moveWindow(Event event) {
        if (dragging) {
            centered = false;
            if (cursorInsideBrowserContentArea(event)) {
                // Only drag while cursor is inside the browser client area
                final int x = Util.getTouchOrMouseClientX(event) - startX
                        + origX;
                final int y = Util.getTouchOrMouseClientY(event) - startY
                        + origY;
                setPopupPosition(x, y);
            }
            DOM.eventPreventDefault(event);
        }
    }

    private void beginMovingWindow(Event event) {
        if (draggable) {
            showDraggingCurtain();
            dragging = true;
            startX = Util.getTouchOrMouseClientX(event);
            startY = Util.getTouchOrMouseClientY(event);
            origX = DOM.getAbsoluteLeft(getElement());
            origY = DOM.getAbsoluteTop(getElement());
            DOM.setCapture(getElement());
            DOM.eventPreventDefault(event);
        }
    }

    private void stopMovingWindow() {
        dragging = false;
        hideDraggingCurtain();
        DOM.releaseCapture(getElement());
    }

    @Override
    public boolean onEventPreview(Event event) {
        if (dragging) {
            onDragEvent(event);
            return false;
        } else if (resizing) {
            onResizeEvent(event);
            return false;
        } else if (vaadinModality) {
            // return false when modal and outside window
            final Element target = event.getEventTarget().cast();
            if (DOM.getCaptureElement() != null) {
                // Allow events when capture is set
                return true;
            }

            if (!DOM.isOrHasChild(getElement(), target)) {
                // not within the modal window, but let's see if it's in the
                // debug window
                Widget w = Util.findWidget(target, null);
                while (w != null) {
                    if (w instanceof Console) {
                        return true; // allow debug-window clicks
                    } else if (w instanceof VPaintableWidget) {
                        return false;
                    }
                    w = w.getParent();
                }
                return false;
            }
        }
        return true;
    }

    @Override
    public void addStyleDependentName(String styleSuffix) {
        // VWindow's getStyleElement() does not return the same element as
        // getElement(), so we need to override this.
        setStyleName(getElement(), getStylePrimaryName() + "-" + styleSuffix,
                true);
    }

    @Override
    protected void onAttach() {
        super.onAttach();

        setWidth(width);
        setHeight(height);
    }

    public RenderSpace getAllocatedSpace(Widget child) {
        if (child == layout) {
            return renderSpace;
        } else {
            // Exception ??
            return null;
        }
    }

    public boolean hasChildComponent(Widget component) {
        if (component == layout) {
            return true;
        } else {
            return false;
        }
    }

    public void replaceChildComponent(Widget oldComponent, Widget newComponent) {
        contentPanel.setWidget(newComponent);
    }

    public boolean requestLayout(Set<Widget> children) {
        if (dynamicWidth && !layoutRelativeWidth) {
            setNaturalWidth();
        }
        if (centered) {
            center();
        }
        updateShadowSizeAndPosition();
        // layout size change may affect its available space (scrollbars)
        client.handleComponentRelativeSize(layout.getWidgetForPaintable());
        return true;
    }

    public void updateCaption(VPaintableWidget component, UIDL uidl) {
        // NOP, window has own caption, layout captio not rendered
    }

    public ShortcutActionHandler getShortcutActionHandler() {
        return shortcutHandler;
    }

    public void onScroll(ScrollEvent event) {
        client.updateVariable(id, "scrollTop",
                contentPanel.getScrollPosition(), false);
        client.updateVariable(id, "scrollLeft",
                contentPanel.getHorizontalScrollPosition(), false);

    }

    public void onKeyDown(KeyDownEvent event) {
        if (shortcutHandler != null) {
            shortcutHandler
                    .handleKeyboardEvent(Event.as(event.getNativeEvent()));
            return;
        }
    }

    public void onBlur(BlurEvent event) {
        if (client.hasEventListeners(this, EventId.BLUR)) {
            client.updateVariable(id, EventId.BLUR, "", true);
        }
    }

    public void onFocus(FocusEvent event) {
        if (client.hasEventListeners(this, EventId.FOCUS)) {
            client.updateVariable(id, EventId.FOCUS, "", true);
        }
    }

    public void onBeforeShortcutAction(Event e) {
        // NOP, nothing to update just avoid workaround ( causes excess
        // blur/focus )
    }

    public void focus() {
        contentPanel.focus();
    }

    public Widget getWidgetForPaintable() {
        return this;
    }

}<|MERGE_RESOLUTION|>--- conflicted
+++ resolved
@@ -713,26 +713,11 @@
      * iframes (etc) do not steal event.
      */
     private void showDraggingCurtain() {
-        setFF2CaretFixEnabled(false); // makes FF2 slow
-
-<<<<<<< HEAD
-            draggingCurtain = DOM.createDiv();
-            DOM.setStyleAttribute(draggingCurtain, "position", "absolute");
-            DOM.setStyleAttribute(draggingCurtain, "top", "0px");
-            DOM.setStyleAttribute(draggingCurtain, "left", "0px");
-            DOM.setStyleAttribute(draggingCurtain, "width", "100%");
-            DOM.setStyleAttribute(draggingCurtain, "height", "100%");
-            DOM.setStyleAttribute(draggingCurtain, "zIndex", ""
-                    + VOverlay.Z_INDEX);
-=======
         DOM.appendChild(RootPanel.getBodyElement(), getDraggingCurtain());
     }
 
     private void hideDraggingCurtain() {
         if (draggingCurtain != null) {
-            setFF2CaretFixEnabled(true); // makes FF2 slow
->>>>>>> 9d8b8ee4
-
             DOM.removeChild(RootPanel.getBodyElement(), draggingCurtain);
         }
     }
@@ -742,19 +727,11 @@
      * that iframes (etc) do not steal event.
      */
     private void showResizingCurtain() {
-        setFF2CaretFixEnabled(false); // makes FF2 slow
-
         DOM.appendChild(RootPanel.getBodyElement(), getResizingCurtain());
     }
 
-<<<<<<< HEAD
-            DOM.removeChild(RootPanel.getBodyElement(), draggingCurtain);
-            draggingCurtain = null;
-=======
     private void hideResizingCurtain() {
         if (resizingCurtain != null) {
-            setFF2CaretFixEnabled(true); // makes FF2 slow
-
             DOM.removeChild(RootPanel.getBodyElement(), resizingCurtain);
         }
     }
@@ -772,7 +749,6 @@
         if (resizingCurtain == null) {
             resizingCurtain = createCurtain();
             resizingCurtain.setClassName(CLASSNAME + "-resizingCurtain");
->>>>>>> 9d8b8ee4
         }
 
         return resizingCurtain;
