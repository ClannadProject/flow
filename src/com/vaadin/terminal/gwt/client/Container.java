--- conflicted
+++ resolved
@@ -37,26 +37,6 @@
     boolean hasChildComponent(Widget component);
 
     /**
-<<<<<<< HEAD
-     * Update child components caption, description and error message.
-     * 
-     * <p>
-     * Each component is responsible for maintaining its caption, description
-     * and error message. In most cases components doesn't want to do that and
-     * those elements reside outside of the component. Because of this layouts
-     * must provide service for it's childen to show those elements for them.
-     * </p>
-     * 
-     * @param paintable
-     *            Child component for which service is requested.
-     * @param uidl
-     *            UIDL of the child component.
-     */
-    void updateCaption(VPaintableWidget paintable, UIDL uidl);
-
-    /**
-=======
->>>>>>> 1d01f920
      * Called when a child components size has been updated in the rendering
      * phase.
      * 
