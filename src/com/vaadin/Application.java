--- conflicted
+++ resolved
@@ -114,12 +114,7 @@
  * @since 3.0
  */
 @SuppressWarnings("serial")
-<<<<<<< HEAD
 public class Application implements Terminal.ErrorListener, Serializable {
-=======
-public abstract class Application implements URIHandler,
-        Terminal.ErrorListener, Serializable {
->>>>>>> 17c14316
 
     /**
      * The name of the parameter that is by default used in e.g. web.xml to
@@ -1071,6 +1066,7 @@
      *            the change event.
      * @see com.vaadin.terminal.Terminal.ErrorListener#terminalError(com.vaadin.terminal.Terminal.ErrorEvent)
      */
+    @Override
     public void terminalError(Terminal.ErrorEvent event) {
         final Throwable t = event.getThrowable();
         if (t instanceof SocketException) {
@@ -1815,13 +1811,13 @@
             this.throwable = throwable;
         }
 
+        @Override
         public Throwable getThrowable() {
             return throwable;
         }
 
     }
 
-<<<<<<< HEAD
     /**
      * Gets a root for a request for which no root is already known. This method
      * is called when the framework processes a request that does not originate
@@ -2422,9 +2418,9 @@
             }
         }
 
-=======
+    }
+
     private static final Logger getLogger() {
         return Logger.getLogger(Application.class.getName());
->>>>>>> 17c14316
     }
 }