/*
@VaadinApache2LicenseForJavaFiles@
 */

package com.vaadin.ui;

import java.io.Serializable;
import java.lang.reflect.Method;
import java.util.ArrayList;
import java.util.Collection;
import java.util.HashMap;
import java.util.HashSet;
import java.util.Iterator;
import java.util.LinkedHashMap;
import java.util.LinkedHashSet;
import java.util.LinkedList;
import java.util.Map;
import java.util.Set;
import java.util.StringTokenizer;
import java.util.logging.Level;
import java.util.logging.Logger;

import com.vaadin.Application;
import com.vaadin.data.Container;
import com.vaadin.data.Item;
import com.vaadin.data.Property;
import com.vaadin.data.util.ContainerOrderedWrapper;
import com.vaadin.data.util.IndexedContainer;
import com.vaadin.data.util.converter.Converter;
import com.vaadin.event.Action;
import com.vaadin.event.Action.Handler;
import com.vaadin.event.DataBoundTransferable;
import com.vaadin.event.ItemClickEvent;
import com.vaadin.event.ItemClickEvent.ItemClickListener;
import com.vaadin.event.ItemClickEvent.ItemClickNotifier;
import com.vaadin.event.ItemClickEvent.ItemClickSource;
import com.vaadin.event.MouseEvents.ClickEvent;
import com.vaadin.event.dd.DragAndDropEvent;
import com.vaadin.event.dd.DragSource;
import com.vaadin.event.dd.DropHandler;
import com.vaadin.event.dd.DropTarget;
import com.vaadin.event.dd.acceptcriteria.ClientCriterion;
import com.vaadin.event.dd.acceptcriteria.ServerSideCriterion;
import com.vaadin.terminal.KeyMapper;
import com.vaadin.terminal.PaintException;
import com.vaadin.terminal.PaintTarget;
import com.vaadin.terminal.Resource;
import com.vaadin.terminal.gwt.client.MouseEventDetails;
import com.vaadin.terminal.gwt.client.ui.VScrollTable;
import com.vaadin.terminal.gwt.client.ui.VScrollTablePaintable;
import com.vaadin.terminal.gwt.client.ui.dd.VLazyInitItemIdentifiers;

/**
 * <p>
 * <code>Table</code> is used for representing data or components in a pageable
 * and selectable table.
 * </p>
 * 
 * <p>
 * Scalability of the Table is largely dictated by the container. A table does
 * not have a limit for the number of items and is just as fast with hundreds of
 * thousands of items as with just a few. The current GWT implementation with
 * scrolling however limits the number of rows to around 500000, depending on
 * the browser and the pixel height of rows.
 * </p>
 * 
 * <p>
 * Components in a Table will not have their caption nor icon rendered.
 * </p>
 * 
 * @author Vaadin Ltd.
 * @version
 * @VERSION@
 * @since 3.0
 */
@SuppressWarnings({ "deprecation" })
@ClientWidget(VScrollTablePaintable.class)
public class Table extends AbstractSelect implements Action.Container,
        Container.Ordered, Container.Sortable, ItemClickSource,
        ItemClickNotifier, DragSource, DropTarget {

    private static final Logger logger = Logger
            .getLogger(Table.class.getName());

    /**
     * Modes that Table support as drag sourse.
     */
    public enum TableDragMode {
        /**
         * Table does not start drag and drop events. HTM5 style events started
         * by browser may still happen.
         */
        NONE,
        /**
         * Table starts drag with a one row only.
         */
        ROW,
        /**
         * Table drags selected rows, if drag starts on a selected rows. Else it
         * starts like in ROW mode. Note, that in Transferable there will still
         * be only the row on which the drag started, other dragged rows need to
         * be checked from the source Table.
         */
        MULTIROW
    }

    protected static final int CELL_KEY = 0;

    protected static final int CELL_HEADER = 1;

    protected static final int CELL_ICON = 2;

    protected static final int CELL_ITEMID = 3;

    protected static final int CELL_GENERATED_ROW = 4;

    protected static final int CELL_FIRSTCOL = 5;

    /**
     * Left column alignment. <b>This is the default behaviour. </b>
     */
    public static final String ALIGN_LEFT = "b";

    /**
     * Center column alignment.
     */
    public static final String ALIGN_CENTER = "c";

    /**
     * Right column alignment.
     */
    public static final String ALIGN_RIGHT = "e";

    /**
     * Column header mode: Column headers are hidden.
     */
    public static final int COLUMN_HEADER_MODE_HIDDEN = -1;

    /**
     * Column header mode: Property ID:s are used as column headers.
     */
    public static final int COLUMN_HEADER_MODE_ID = 0;

    /**
     * Column header mode: Column headers are explicitly specified with
     * {@link #setColumnHeaders(String[])}.
     */
    public static final int COLUMN_HEADER_MODE_EXPLICIT = 1;

    /**
     * Column header mode: Column headers are explicitly specified with
     * {@link #setColumnHeaders(String[])}. If a header is not specified for a
     * given property, its property id is used instead.
     * <p>
     * <b>This is the default behavior. </b>
     */
    public static final int COLUMN_HEADER_MODE_EXPLICIT_DEFAULTS_ID = 2;

    /**
     * Row caption mode: The row headers are hidden. <b>This is the default
     * mode. </b>
     */
    public static final int ROW_HEADER_MODE_HIDDEN = -1;

    /**
     * Row caption mode: Items Id-objects toString is used as row caption.
     */
    public static final int ROW_HEADER_MODE_ID = AbstractSelect.ITEM_CAPTION_MODE_ID;

    /**
     * Row caption mode: Item-objects toString is used as row caption.
     */
    public static final int ROW_HEADER_MODE_ITEM = AbstractSelect.ITEM_CAPTION_MODE_ITEM;

    /**
     * Row caption mode: Index of the item is used as item caption. The index
     * mode can only be used with the containers implementing Container.Indexed
     * interface.
     */
    public static final int ROW_HEADER_MODE_INDEX = AbstractSelect.ITEM_CAPTION_MODE_INDEX;

    /**
     * Row caption mode: Item captions are explicitly specified.
     */
    public static final int ROW_HEADER_MODE_EXPLICIT = AbstractSelect.ITEM_CAPTION_MODE_EXPLICIT;

    /**
     * Row caption mode: Item captions are read from property specified with
     * {@link #setItemCaptionPropertyId(Object)}.
     */
    public static final int ROW_HEADER_MODE_PROPERTY = AbstractSelect.ITEM_CAPTION_MODE_PROPERTY;

    /**
     * Row caption mode: Only icons are shown, the captions are hidden.
     */
    public static final int ROW_HEADER_MODE_ICON_ONLY = AbstractSelect.ITEM_CAPTION_MODE_ICON_ONLY;

    /**
     * Row caption mode: Item captions are explicitly specified, but if the
     * caption is missing, the item id objects <code>toString()</code> is used
     * instead.
     */
    public static final int ROW_HEADER_MODE_EXPLICIT_DEFAULTS_ID = AbstractSelect.ITEM_CAPTION_MODE_EXPLICIT_DEFAULTS_ID;

    /**
     * The default rate that table caches rows for smooth scrolling.
     */
    private static final double CACHE_RATE_DEFAULT = 2;

    private static final String ROW_HEADER_COLUMN_KEY = "0";
    private static final Object ROW_HEADER_FAKE_PROPERTY_ID = new Object();

    /* Private table extensions to Select */

    /**
     * True if column collapsing is allowed.
     */
    private boolean columnCollapsingAllowed = false;

    /**
     * True if reordering of columns is allowed on the client side.
     */
    private boolean columnReorderingAllowed = false;

    /**
     * Keymapper for column ids.
     */
    private final KeyMapper columnIdMap = new KeyMapper();

    /**
     * Holds visible column propertyIds - in order.
     */
    private LinkedList<Object> visibleColumns = new LinkedList<Object>();

    /**
     * Holds propertyIds of currently collapsed columns.
     */
    private final HashSet<Object> collapsedColumns = new HashSet<Object>();

    /**
     * Holds headers for visible columns (by propertyId).
     */
    private final HashMap<Object, String> columnHeaders = new HashMap<Object, String>();

    /**
     * Holds footers for visible columns (by propertyId).
     */
    private final HashMap<Object, String> columnFooters = new HashMap<Object, String>();

    /**
     * Holds icons for visible columns (by propertyId).
     */
    private final HashMap<Object, Resource> columnIcons = new HashMap<Object, Resource>();

    /**
     * Holds alignments for visible columns (by propertyId).
     */
    private HashMap<Object, String> columnAlignments = new HashMap<Object, String>();

    /**
     * Holds column widths in pixels (Integer) or expand ratios (Float) for
     * visible columns (by propertyId).
     */
    private final HashMap<Object, Object> columnWidths = new HashMap<Object, Object>();

    /**
     * Holds column generators
     */
    private final HashMap<Object, ColumnGenerator> columnGenerators = new LinkedHashMap<Object, ColumnGenerator>();

    /**
     * Holds value of property pageLength. 0 disables paging.
     */
    private int pageLength = 15;

    /**
     * Id the first item on the current page.
     */
    private Object currentPageFirstItemId = null;

    /**
     * Index of the first item on the current page.
     */
    private int currentPageFirstItemIndex = 0;

    /**
     * Holds value of property selectable.
     */
    private boolean selectable = false;

    /**
     * Holds value of property columnHeaderMode.
     */
    private int columnHeaderMode = COLUMN_HEADER_MODE_EXPLICIT_DEFAULTS_ID;

    /**
     * Should the Table footer be visible?
     */
    private boolean columnFootersVisible = false;

    /**
     * True iff the row captions are hidden.
     */
    private boolean rowCaptionsAreHidden = true;

    /**
     * Page contents buffer used in buffered mode.
     */
    private Object[][] pageBuffer = null;

    /**
     * Set of properties listened - the list is kept to release the listeners
     * later.
     */
    private HashSet<Property<?>> listenedProperties = null;

    /**
     * Set of visible components - the is used for needsRepaint calculation.
     */
    private HashSet<Component> visibleComponents = null;

    /**
     * List of action handlers.
     */
    private LinkedList<Handler> actionHandlers = null;

    /**
     * Action mapper.
     */
    private KeyMapper actionMapper = null;

    /**
     * Table cell editor factory.
     */
    private TableFieldFactory fieldFactory = DefaultFieldFactory.get();

    /**
     * Is table editable.
     */
    private boolean editable = false;

    /**
     * Current sorting direction.
     */
    private boolean sortAscending = true;

    /**
     * Currently table is sorted on this propertyId.
     */
    private Object sortContainerPropertyId = null;

    /**
     * Is table sorting disabled alltogether; even if some of the properties
     * would be sortable.
     */
    private boolean sortDisabled = false;

    /**
     * Number of rows explicitly requested by the client to be painted on next
     * paint. This is -1 if no request by the client is made. Painting the
     * component will automatically reset this to -1.
     */
    private int reqRowsToPaint = -1;

    /**
     * Index of the first rows explicitly requested by the client to be painted.
     * This is -1 if no request by the client is made. Painting the component
     * will automatically reset this to -1.
     */
    private int reqFirstRowToPaint = -1;

    private int firstToBeRenderedInClient = -1;

    private int lastToBeRenderedInClient = -1;

    private boolean isContentRefreshesEnabled = true;

    private int pageBufferFirstIndex;

    private boolean containerChangeToBeRendered = false;

    /**
     * Table cell specific style generator
     */
    private CellStyleGenerator cellStyleGenerator = null;

    /**
     * Table cell specific tooltip generator
     */
    private ItemDescriptionGenerator itemDescriptionGenerator;

    /*
     * EXPERIMENTAL feature: will tell the client to re-calculate column widths
     * if set to true. Currently no setter: extend to enable.
     */
    protected boolean alwaysRecalculateColumnWidths = false;

    private double cacheRate = CACHE_RATE_DEFAULT;

    private TableDragMode dragMode = TableDragMode.NONE;

    private DropHandler dropHandler;

    private MultiSelectMode multiSelectMode = MultiSelectMode.DEFAULT;

    private boolean rowCacheInvalidated;

    private RowGenerator rowGenerator = null;

    private final Map<Field<?>, Property<?>> associatedProperties = new HashMap<Field<?>, Property<?>>();

    private boolean painted = false;

    private HashMap<Object, Converter<String, Object>> propertyValueConverters = new HashMap<Object, Converter<String, Object>>();

    /* Table constructors */

    /**
     * Creates a new empty table.
     */
    public Table() {
        setRowHeaderMode(ROW_HEADER_MODE_HIDDEN);
    }

    /**
     * Creates a new empty table with caption.
     * 
     * @param caption
     */
    public Table(String caption) {
        this();
        setCaption(caption);
    }

    /**
     * Creates a new table with caption and connect it to a Container.
     * 
     * @param caption
     * @param dataSource
     */
    public Table(String caption, Container dataSource) {
        this();
        setCaption(caption);
        setContainerDataSource(dataSource);
    }

    /* Table functionality */

    /**
     * Gets the array of visible column id:s, including generated columns.
     * 
     * <p>
     * The columns are show in the order of their appearance in this array.
     * </p>
     * 
     * @return an array of currently visible propertyIds and generated column
     *         ids.
     */
    public Object[] getVisibleColumns() {
        if (visibleColumns == null) {
            return null;
        }
        return visibleColumns.toArray();
    }

    /**
     * Sets the array of visible column property id:s.
     * 
     * <p>
     * The columns are show in the order of their appearance in this array.
     * </p>
     * 
     * @param visibleColumns
     *            the Array of shown property id:s.
     */
    public void setVisibleColumns(Object[] visibleColumns) {

        // Visible columns must exist
        if (visibleColumns == null) {
            throw new NullPointerException(
                    "Can not set visible columns to null value");
        }

        // TODO add error check that no duplicate identifiers exist

        // Checks that the new visible columns contains no nulls and properties
        // exist
        final Collection<?> properties = getContainerPropertyIds();
        for (int i = 0; i < visibleColumns.length; i++) {
            if (visibleColumns[i] == null) {
                throw new NullPointerException("Ids must be non-nulls");
            } else if (!properties.contains(visibleColumns[i])
                    && !columnGenerators.containsKey(visibleColumns[i])) {
                throw new IllegalArgumentException(
                        "Ids must exist in the Container or as a generated column , missing id: "
                                + visibleColumns[i]);
            }
        }

        // If this is called before the constructor is finished, it might be
        // uninitialized
        final LinkedList<Object> newVC = new LinkedList<Object>();
        for (int i = 0; i < visibleColumns.length; i++) {
            newVC.add(visibleColumns[i]);
        }

        // Removes alignments, icons and headers from hidden columns
        if (this.visibleColumns != null) {
            boolean disabledHere = disableContentRefreshing();
            try {
                for (final Iterator<Object> i = this.visibleColumns.iterator(); i
                        .hasNext();) {
                    final Object col = i.next();
                    if (!newVC.contains(col)) {
                        setColumnHeader(col, null);
                        setColumnAlignment(col, null);
                        setColumnIcon(col, null);
                    }
                }
            } finally {
                if (disabledHere) {
                    enableContentRefreshing(false);
                }
            }
        }

        this.visibleColumns = newVC;

        // Assures visual refresh
        refreshRowCache();
    }

    /**
     * Gets the headers of the columns.
     * 
     * <p>
     * The headers match the property id:s given my the set visible column
     * headers. The table must be set in either
     * {@link #COLUMN_HEADER_MODE_EXPLICIT} or
     * {@link #COLUMN_HEADER_MODE_EXPLICIT_DEFAULTS_ID} mode to show the
     * headers. In the defaults mode any nulls in the headers array are replaced
     * with id.toString().
     * </p>
     * 
     * @return the Array of column headers.
     */
    public String[] getColumnHeaders() {
        if (columnHeaders == null) {
            return null;
        }
        final String[] headers = new String[visibleColumns.size()];
        int i = 0;
        for (final Iterator<Object> it = visibleColumns.iterator(); it
                .hasNext(); i++) {
            headers[i] = getColumnHeader(it.next());
        }
        return headers;
    }

    /**
     * Sets the headers of the columns.
     * 
     * <p>
     * The headers match the property id:s given my the set visible column
     * headers. The table must be set in either
     * {@link #COLUMN_HEADER_MODE_EXPLICIT} or
     * {@link #COLUMN_HEADER_MODE_EXPLICIT_DEFAULTS_ID} mode to show the
     * headers. In the defaults mode any nulls in the headers array are replaced
     * with id.toString() outputs when rendering.
     * </p>
     * 
     * @param columnHeaders
     *            the Array of column headers that match the
     *            {@link #getVisibleColumns()} method.
     */
    public void setColumnHeaders(String[] columnHeaders) {

        if (columnHeaders.length != visibleColumns.size()) {
            throw new IllegalArgumentException(
                    "The length of the headers array must match the number of visible columns");
        }

        this.columnHeaders.clear();
        int i = 0;
        for (final Iterator<Object> it = visibleColumns.iterator(); it
                .hasNext() && i < columnHeaders.length; i++) {
            this.columnHeaders.put(it.next(), columnHeaders[i]);
        }

        requestRepaint();
    }

    /**
     * Gets the icons of the columns.
     * 
     * <p>
     * The icons in headers match the property id:s given my the set visible
     * column headers. The table must be set in either
     * {@link #COLUMN_HEADER_MODE_EXPLICIT} or
     * {@link #COLUMN_HEADER_MODE_EXPLICIT_DEFAULTS_ID} mode to show the headers
     * with icons.
     * </p>
     * 
     * @return the Array of icons that match the {@link #getVisibleColumns()}.
     */
    public Resource[] getColumnIcons() {
        if (columnIcons == null) {
            return null;
        }
        final Resource[] icons = new Resource[visibleColumns.size()];
        int i = 0;
        for (final Iterator<Object> it = visibleColumns.iterator(); it
                .hasNext(); i++) {
            icons[i] = columnIcons.get(it.next());
        }

        return icons;
    }

    /**
     * Sets the icons of the columns.
     * 
     * <p>
     * The icons in headers match the property id:s given my the set visible
     * column headers. The table must be set in either
     * {@link #COLUMN_HEADER_MODE_EXPLICIT} or
     * {@link #COLUMN_HEADER_MODE_EXPLICIT_DEFAULTS_ID} mode to show the headers
     * with icons.
     * </p>
     * 
     * @param columnIcons
     *            the Array of icons that match the {@link #getVisibleColumns()}
     *            .
     */
    public void setColumnIcons(Resource[] columnIcons) {

        if (columnIcons.length != visibleColumns.size()) {
            throw new IllegalArgumentException(
                    "The length of the icons array must match the number of visible columns");
        }

        this.columnIcons.clear();
        int i = 0;
        for (final Iterator<Object> it = visibleColumns.iterator(); it
                .hasNext() && i < columnIcons.length; i++) {
            this.columnIcons.put(it.next(), columnIcons[i]);
        }

        requestRepaint();
    }

    /**
     * Gets the array of column alignments.
     * 
     * <p>
     * The items in the array must match the properties identified by
     * {@link #getVisibleColumns()}. The possible values for the alignments
     * include:
     * <ul>
     * <li>{@link #ALIGN_LEFT}: Left alignment</li>
     * <li>{@link #ALIGN_CENTER}: Centered</li>
     * <li>{@link #ALIGN_RIGHT}: Right alignment</li>
     * </ul>
     * The alignments default to {@link #ALIGN_LEFT}: any null values are
     * rendered as align lefts.
     * </p>
     * 
     * @return the Column alignments array.
     */
    public String[] getColumnAlignments() {
        if (columnAlignments == null) {
            return null;
        }
        final String[] alignments = new String[visibleColumns.size()];
        int i = 0;
        for (final Iterator<Object> it = visibleColumns.iterator(); it
                .hasNext(); i++) {
            alignments[i] = getColumnAlignment(it.next());
        }

        return alignments;
    }

    /**
     * Sets the column alignments.
     * 
     * <p>
     * The items in the array must match the properties identified by
     * {@link #getVisibleColumns()}. The possible values for the alignments
     * include:
     * <ul>
     * <li>{@link #ALIGN_LEFT}: Left alignment</li>
     * <li>{@link #ALIGN_CENTER}: Centered</li>
     * <li>{@link #ALIGN_RIGHT}: Right alignment</li>
     * </ul>
     * The alignments default to {@link #ALIGN_LEFT}
     * </p>
     * 
     * @param columnAlignments
     *            the Column alignments array.
     */
    public void setColumnAlignments(String[] columnAlignments) {

        if (columnAlignments.length != visibleColumns.size()) {
            throw new IllegalArgumentException(
                    "The length of the alignments array must match the number of visible columns");
        }

        // Checks all alignments
        for (int i = 0; i < columnAlignments.length; i++) {
            final String a = columnAlignments[i];
            if (a != null && !a.equals(ALIGN_LEFT) && !a.equals(ALIGN_CENTER)
                    && !a.equals(ALIGN_RIGHT)) {
                throw new IllegalArgumentException("Column " + i
                        + " aligment '" + a + "' is invalid");
            }
        }

        // Resets the alignments
        final HashMap<Object, String> newCA = new HashMap<Object, String>();
        int i = 0;
        for (final Iterator<Object> it = visibleColumns.iterator(); it
                .hasNext() && i < columnAlignments.length; i++) {
            newCA.put(it.next(), columnAlignments[i]);
        }
        this.columnAlignments = newCA;

        // Assures the visual refresh. No need to reset the page buffer before
        // as the content has not changed, only the alignments.
        refreshRenderedCells();
    }

    /**
     * Sets columns width (in pixels). Theme may not necessary respect very
     * small or very big values. Setting width to -1 (default) means that theme
     * will make decision of width.
     * 
     * <p>
     * Column can either have a fixed width or expand ratio. The latter one set
     * is used. See @link {@link #setColumnExpandRatio(Object, float)}.
     * 
     * @param propertyId
     *            colunmns property id
     * @param width
     *            width to be reserved for colunmns content
     * @since 4.0.3
     */
    public void setColumnWidth(Object propertyId, int width) {
        if (propertyId == null) {
            // Since propertyId is null, this is the row header. Use the magic
            // id to store the width of the row header.
            propertyId = ROW_HEADER_FAKE_PROPERTY_ID;
        }
        if (width < 0) {
            columnWidths.remove(propertyId);
        } else {
            columnWidths.put(propertyId, Integer.valueOf(width));
        }
        requestRepaint();
    }

    /**
     * Sets the column expand ratio for given column.
     * <p>
     * Expand ratios can be defined to customize the way how excess space is
     * divided among columns. Table can have excess space if it has its width
     * defined and there is horizontally more space than columns consume
     * naturally. Excess space is the space that is not used by columns with
     * explicit width (see {@link #setColumnWidth(Object, int)}) or with natural
     * width (no width nor expand ratio).
     * 
     * <p>
     * By default (without expand ratios) the excess space is divided
     * proportionally to columns natural widths.
     * 
     * <p>
     * Only expand ratios of visible columns are used in final calculations.
     * 
     * <p>
     * Column can either have a fixed width or expand ratio. The latter one set
     * is used.
     * 
     * <p>
     * A column with expand ratio is considered to be minimum width by default
     * (if no excess space exists). The minimum width is defined by terminal
     * implementation.
     * 
     * <p>
     * If terminal implementation supports re-sizable columns the column becomes
     * fixed width column if users resizes the column.
     * 
     * @param propertyId
     *            columns property id
     * @param expandRatio
     *            the expandRatio used to divide excess space for this column
     */
    public void setColumnExpandRatio(Object propertyId, float expandRatio) {
        if (expandRatio < 0) {
            columnWidths.remove(propertyId);
        } else {
            columnWidths.put(propertyId, new Float(expandRatio));
        }
    }

    public float getColumnExpandRatio(Object propertyId) {
        final Object width = columnWidths.get(propertyId);
        if (width == null || !(width instanceof Float)) {
            return -1;
        }
        final Float value = (Float) width;
        return value.floatValue();

    }

    /**
     * Gets the pixel width of column
     * 
     * @param propertyId
     * @return width of column or -1 when value not set
     */
    public int getColumnWidth(Object propertyId) {
        if (propertyId == null) {
            // Since propertyId is null, this is the row header. Use the magic
            // id to retrieve the width of the row header.
            propertyId = ROW_HEADER_FAKE_PROPERTY_ID;
        }
        final Object width = columnWidths.get(propertyId);
        if (width == null || !(width instanceof Integer)) {
            return -1;
        }
        final Integer value = (Integer) width;
        return value.intValue();
    }

    /**
     * Gets the page length.
     * 
     * <p>
     * Setting page length 0 disables paging.
     * </p>
     * 
     * @return the Length of one page.
     */
    public int getPageLength() {
        return pageLength;
    }

    /**
     * Sets the page length.
     * 
     * <p>
     * Setting page length 0 disables paging. The page length defaults to 15.
     * </p>
     * 
     * <p>
     * If Table has width set ({@link #setWidth(float, int)} ) the client side
     * may update the page length automatically the correct value.
     * </p>
     * 
     * @param pageLength
     *            the length of one page.
     */
    public void setPageLength(int pageLength) {
        if (pageLength >= 0 && this.pageLength != pageLength) {
            this.pageLength = pageLength;
            // Assures the visual refresh
            refreshRowCache();
        }
    }

    /**
     * This method adjusts a possible caching mechanism of table implementation.
     * 
     * <p>
     * Table component may fetch and render some rows outside visible area. With
     * complex tables (for example containing layouts and components), the
     * client side may become unresponsive. Setting the value lower, UI will
     * become more responsive. With higher values scrolling in client will hit
     * server less frequently.
     * 
     * <p>
     * The amount of cached rows will be cacheRate multiplied with pageLength (
     * {@link #setPageLength(int)} both below and above visible area..
     * 
     * @param cacheRate
     *            a value over 0 (fastest rendering time). Higher value will
     *            cache more rows on server (smoother scrolling). Default value
     *            is 2.
     */
    public void setCacheRate(double cacheRate) {
        if (cacheRate < 0) {
            throw new IllegalArgumentException(
                    "cacheRate cannot be less than zero");
        }
        if (this.cacheRate != cacheRate) {
            this.cacheRate = cacheRate;
            requestRepaint();
        }
    }

    /**
     * @see #setCacheRate(double)
     * 
     * @return the current cache rate value
     */
    public double getCacheRate() {
        return cacheRate;
    }

    /**
     * Getter for property currentPageFirstItem.
     * 
     * @return the Value of property currentPageFirstItem.
     */
    public Object getCurrentPageFirstItemId() {

        // Priorise index over id if indexes are supported
        if (items instanceof Container.Indexed) {
            final int index = getCurrentPageFirstItemIndex();
            Object id = null;
            if (index >= 0 && index < size()) {
                id = getIdByIndex(index);
            }
            if (id != null && !id.equals(currentPageFirstItemId)) {
                currentPageFirstItemId = id;
            }
        }

        // If there is no item id at all, use the first one
        if (currentPageFirstItemId == null) {
            currentPageFirstItemId = firstItemId();
        }

        return currentPageFirstItemId;
    }

    protected Object getIdByIndex(int index) {
        return ((Container.Indexed) items).getIdByIndex(index);
    }

    /**
     * Setter for property currentPageFirstItemId.
     * 
     * @param currentPageFirstItemId
     *            the New value of property currentPageFirstItemId.
     */
    public void setCurrentPageFirstItemId(Object currentPageFirstItemId) {

        // Gets the corresponding index
        int index = -1;
        if (items instanceof Container.Indexed) {
            index = indexOfId(currentPageFirstItemId);
        } else {
            // If the table item container does not have index, we have to
            // calculates the index by hand
            Object id = firstItemId();
            while (id != null && !id.equals(currentPageFirstItemId)) {
                index++;
                id = nextItemId(id);
            }
            if (id == null) {
                index = -1;
            }
        }

        // If the search for item index was successful
        if (index >= 0) {
            /*
             * The table is not capable of displaying an item in the container
             * as the first if there are not enough items following the selected
             * item so the whole table (pagelength) is filled.
             */
            int maxIndex = size() - pageLength;
            if (maxIndex < 0) {
                maxIndex = 0;
            }

            if (index > maxIndex) {
                setCurrentPageFirstItemIndex(maxIndex);
                return;
            }

            this.currentPageFirstItemId = currentPageFirstItemId;
            currentPageFirstItemIndex = index;
        }

        // Assures the visual refresh
        refreshRowCache();

    }

    protected int indexOfId(Object itemId) {
        return ((Container.Indexed) items).indexOfId(itemId);
    }

    /**
     * Gets the icon Resource for the specified column.
     * 
     * @param propertyId
     *            the propertyId indentifying the column.
     * @return the icon for the specified column; null if the column has no icon
     *         set, or if the column is not visible.
     */
    public Resource getColumnIcon(Object propertyId) {
        return columnIcons.get(propertyId);
    }

    /**
     * Sets the icon Resource for the specified column.
     * <p>
     * Throws IllegalArgumentException if the specified column is not visible.
     * </p>
     * 
     * @param propertyId
     *            the propertyId identifying the column.
     * @param icon
     *            the icon Resource to set.
     */
    public void setColumnIcon(Object propertyId, Resource icon) {

        if (icon == null) {
            columnIcons.remove(propertyId);
        } else {
            columnIcons.put(propertyId, icon);
        }

        requestRepaint();
    }

    /**
     * Gets the header for the specified column.
     * 
     * @param propertyId
     *            the propertyId identifying the column.
     * @return the header for the specified column if it has one.
     */
    public String getColumnHeader(Object propertyId) {
        if (getColumnHeaderMode() == COLUMN_HEADER_MODE_HIDDEN) {
            return null;
        }

        String header = columnHeaders.get(propertyId);
        if ((header == null && getColumnHeaderMode() == COLUMN_HEADER_MODE_EXPLICIT_DEFAULTS_ID)
                || getColumnHeaderMode() == COLUMN_HEADER_MODE_ID) {
            header = propertyId.toString();
        }

        return header;
    }

    /**
     * Sets the column header for the specified column;
     * 
     * @param propertyId
     *            the propertyId identifying the column.
     * @param header
     *            the header to set.
     */
    public void setColumnHeader(Object propertyId, String header) {

        if (header == null) {
            columnHeaders.remove(propertyId);
        } else {
            columnHeaders.put(propertyId, header);
        }

        requestRepaint();
    }

    /**
     * Gets the specified column's alignment.
     * 
     * @param propertyId
     *            the propertyID identifying the column.
     * @return the specified column's alignment if it as one; null otherwise.
     */
    public String getColumnAlignment(Object propertyId) {
        final String a = columnAlignments.get(propertyId);
        return a == null ? ALIGN_LEFT : a;
    }

    /**
     * Sets the specified column's alignment.
     * 
     * <p>
     * Throws IllegalArgumentException if the alignment is not one of the
     * following: {@link #ALIGN_LEFT}, {@link #ALIGN_CENTER} or
     * {@link #ALIGN_RIGHT}
     * </p>
     * 
     * @param propertyId
     *            the propertyID identifying the column.
     * @param alignment
     *            the desired alignment.
     */
    public void setColumnAlignment(Object propertyId, String alignment) {

        // Checks for valid alignments
        if (alignment != null && !alignment.equals(ALIGN_LEFT)
                && !alignment.equals(ALIGN_CENTER)
                && !alignment.equals(ALIGN_RIGHT)) {
            throw new IllegalArgumentException("Column alignment '" + alignment
                    + "' is not supported.");
        }

        if (alignment == null || alignment.equals(ALIGN_LEFT)) {
            columnAlignments.remove(propertyId);
        } else {
            columnAlignments.put(propertyId, alignment);
        }

        // Assures the visual refresh. No need to reset the page buffer before
        // as the content has not changed, only the alignments.
        refreshRenderedCells();
    }

    /**
     * Checks if the specified column is collapsed.
     * 
     * @param propertyId
     *            the propertyID identifying the column.
     * @return true if the column is collapsed; false otherwise;
     */
    public boolean isColumnCollapsed(Object propertyId) {
        return collapsedColumns != null
                && collapsedColumns.contains(propertyId);
    }

    /**
     * Sets whether the specified column is collapsed or not.
     * 
     * 
     * @param propertyId
     *            the propertyID identifying the column.
     * @param collapsed
     *            the desired collapsedness.
     * @throws IllegalStateException
     *             if column collapsing is not allowed
     */
    public void setColumnCollapsed(Object propertyId, boolean collapsed)
            throws IllegalStateException {
        if (!isColumnCollapsingAllowed()) {
            throw new IllegalStateException("Column collapsing not allowed!");
        }

        if (collapsed) {
            collapsedColumns.add(propertyId);
        } else {
            collapsedColumns.remove(propertyId);
        }

        // Assures the visual refresh
        refreshRowCache();
    }

    /**
     * Checks if column collapsing is allowed.
     * 
     * @return true if columns can be collapsed; false otherwise.
     */
    public boolean isColumnCollapsingAllowed() {
        return columnCollapsingAllowed;
    }

    /**
     * Sets whether column collapsing is allowed or not.
     * 
     * @param collapsingAllowed
     *            specifies whether column collapsing is allowed.
     */
    public void setColumnCollapsingAllowed(boolean collapsingAllowed) {
        columnCollapsingAllowed = collapsingAllowed;

        if (!collapsingAllowed) {
            collapsedColumns.clear();
        }

        // Assures the visual refresh. No need to reset the page buffer before
        // as the content has not changed, only the alignments.
        refreshRenderedCells();
    }

    /**
     * Checks if column reordering is allowed.
     * 
     * @return true if columns can be reordered; false otherwise.
     */
    public boolean isColumnReorderingAllowed() {
        return columnReorderingAllowed;
    }

    /**
     * Sets whether column reordering is allowed or not.
     * 
     * @param columnReorderingAllowed
     *            specifies whether column reordering is allowed.
     */
    public void setColumnReorderingAllowed(boolean columnReorderingAllowed) {
        if (columnReorderingAllowed != this.columnReorderingAllowed) {
            this.columnReorderingAllowed = columnReorderingAllowed;
            requestRepaint();
        }
    }

    /*
     * Arranges visible columns according to given columnOrder. Silently ignores
     * colimnId:s that are not visible columns, and keeps the internal order of
     * visible columns left out of the ordering (trailing). Silently does
     * nothing if columnReordering is not allowed.
     */
    private void setColumnOrder(Object[] columnOrder) {
        if (columnOrder == null || !isColumnReorderingAllowed()) {
            return;
        }
        final LinkedList<Object> newOrder = new LinkedList<Object>();
        for (int i = 0; i < columnOrder.length; i++) {
            if (columnOrder[i] != null
                    && visibleColumns.contains(columnOrder[i])) {
                visibleColumns.remove(columnOrder[i]);
                newOrder.add(columnOrder[i]);
            }
        }
        for (final Iterator<Object> it = visibleColumns.iterator(); it
                .hasNext();) {
            final Object columnId = it.next();
            if (!newOrder.contains(columnId)) {
                newOrder.add(columnId);
            }
        }
        visibleColumns = newOrder;

        // Assure visual refresh
        refreshRowCache();
    }

    /**
     * Getter for property currentPageFirstItem.
     * 
     * @return the Value of property currentPageFirstItem.
     */
    public int getCurrentPageFirstItemIndex() {
        return currentPageFirstItemIndex;
    }

    void setCurrentPageFirstItemIndex(int newIndex, boolean needsPageBufferReset) {

        if (newIndex < 0) {
            newIndex = 0;
        }

        /*
         * minimize Container.size() calls which may be expensive. For example
         * it may cause sql query.
         */
        final int size = size();

        /*
         * The table is not capable of displaying an item in the container as
         * the first if there are not enough items following the selected item
         * so the whole table (pagelength) is filled.
         */
        int maxIndex = size - pageLength;
        if (maxIndex < 0) {
            maxIndex = 0;
        }

        // Ensures that the new value is valid
        if (newIndex > maxIndex) {
            newIndex = maxIndex;
        }

        // Refresh first item id
        if (items instanceof Container.Indexed) {
            try {
                currentPageFirstItemId = getIdByIndex(newIndex);
            } catch (final IndexOutOfBoundsException e) {
                currentPageFirstItemId = null;
            }
            currentPageFirstItemIndex = newIndex;
        } else {

            // For containers not supporting indexes, we must iterate the
            // container forwards / backwards
            // next available item forward or backward

            currentPageFirstItemId = firstItemId();

            // Go forwards in the middle of the list (respect borders)
            while (currentPageFirstItemIndex < newIndex
                    && !isLastId(currentPageFirstItemId)) {
                currentPageFirstItemIndex++;
                currentPageFirstItemId = nextItemId(currentPageFirstItemId);
            }

            // If we did hit the border
            if (isLastId(currentPageFirstItemId)) {
                currentPageFirstItemIndex = size - 1;
            }

            // Go backwards in the middle of the list (respect borders)
            while (currentPageFirstItemIndex > newIndex
                    && !isFirstId(currentPageFirstItemId)) {
                currentPageFirstItemIndex--;
                currentPageFirstItemId = prevItemId(currentPageFirstItemId);
            }

            // If we did hit the border
            if (isFirstId(currentPageFirstItemId)) {
                currentPageFirstItemIndex = 0;
            }

            // Go forwards once more
            while (currentPageFirstItemIndex < newIndex
                    && !isLastId(currentPageFirstItemId)) {
                currentPageFirstItemIndex++;
                currentPageFirstItemId = nextItemId(currentPageFirstItemId);
            }

            // If for some reason we do hit border again, override
            // the user index request
            if (isLastId(currentPageFirstItemId)) {
                newIndex = currentPageFirstItemIndex = size - 1;
            }
        }
        if (needsPageBufferReset) {
            // Assures the visual refresh
            refreshRowCache();
        }
    }

    /**
     * Setter for property currentPageFirstItem.
     * 
     * @param newIndex
     *            the New value of property currentPageFirstItem.
     */
    public void setCurrentPageFirstItemIndex(int newIndex) {
        setCurrentPageFirstItemIndex(newIndex, true);
    }

    /**
     * Getter for property pageBuffering.
     * 
     * @deprecated functionality is not needed in ajax rendering model
     * 
     * @return the Value of property pageBuffering.
     */
    @Deprecated
    public boolean isPageBufferingEnabled() {
        return true;
    }

    /**
     * Setter for property pageBuffering.
     * 
     * @deprecated functionality is not needed in ajax rendering model
     * 
     * @param pageBuffering
     *            the New value of property pageBuffering.
     */
    @Deprecated
    public void setPageBufferingEnabled(boolean pageBuffering) {

    }

    /**
     * Getter for property selectable.
     * 
     * <p>
     * The table is not selectable by default.
     * </p>
     * 
     * @return the Value of property selectable.
     */
    public boolean isSelectable() {
        return selectable;
    }

    /**
     * Setter for property selectable.
     * 
     * <p>
     * The table is not selectable by default.
     * </p>
     * 
     * @param selectable
     *            the New value of property selectable.
     */
    public void setSelectable(boolean selectable) {
        if (this.selectable != selectable) {
            this.selectable = selectable;
            requestRepaint();
        }
    }

    /**
     * Getter for property columnHeaderMode.
     * 
     * @return the Value of property columnHeaderMode.
     */
    public int getColumnHeaderMode() {
        return columnHeaderMode;
    }

    /**
     * Setter for property columnHeaderMode.
     * 
     * @param columnHeaderMode
     *            the New value of property columnHeaderMode.
     */
    public void setColumnHeaderMode(int columnHeaderMode) {
        if (columnHeaderMode != this.columnHeaderMode
                && columnHeaderMode >= COLUMN_HEADER_MODE_HIDDEN
                && columnHeaderMode <= COLUMN_HEADER_MODE_EXPLICIT_DEFAULTS_ID) {
            this.columnHeaderMode = columnHeaderMode;
            requestRepaint();
        }

    }

    /**
     * Refreshes the rows in the internal cache. Only if
     * {@link #resetPageBuffer()} is called before this then all values are
     * guaranteed to be recreated.
     */
    protected void refreshRenderedCells() {
        if (getParent() == null) {
            return;
        }

        if (!isContentRefreshesEnabled) {
            return;
        }

        // Collects the basic facts about the table page
        final int pagelen = getPageLength();
        int firstIndex = getCurrentPageFirstItemIndex();
        int rows, totalRows;
        rows = totalRows = size();
        if (rows > 0 && firstIndex >= 0) {
            rows -= firstIndex;
        }
        if (pagelen > 0 && pagelen < rows) {
            rows = pagelen;
        }

        // If "to be painted next" variables are set, use them
        if (lastToBeRenderedInClient - firstToBeRenderedInClient > 0) {
            rows = lastToBeRenderedInClient - firstToBeRenderedInClient + 1;
        }
        if (firstToBeRenderedInClient >= 0) {
            if (firstToBeRenderedInClient < totalRows) {
                firstIndex = firstToBeRenderedInClient;
            } else {
                firstIndex = totalRows - 1;
            }
        } else {
            // initial load
            firstToBeRenderedInClient = firstIndex;
        }
        if (totalRows > 0) {
            if (rows + firstIndex > totalRows) {
                rows = totalRows - firstIndex;
            }
        } else {
            rows = 0;
        }

        // Saves the results to internal buffer
        pageBuffer = getVisibleCellsNoCache(firstIndex, rows, true);

        if (rows > 0) {
            pageBufferFirstIndex = firstIndex;
        }

        setRowCacheInvalidated(true);
        requestRepaint();
    }

    /**
     * Requests that the Table should be repainted as soon as possible.
     * 
     * Note that a {@code Table} does not necessarily repaint its contents when
     * this method has been called. See {@link #refreshRowCache()} for forcing
     * an update of the contents.
     */
    @Override
    public void requestRepaint() {
        // Overridden only for javadoc
        super.requestRepaint();
    }

    private void removeRowsFromCacheAndFillBottom(int firstIndex, int rows) {
        int totalCachedRows = pageBuffer[CELL_ITEMID].length;
        int totalRows = size();
        int firstIndexInPageBuffer = firstIndex - pageBufferFirstIndex;

        /*
         * firstIndexInPageBuffer is the first row to be removed. "rows" rows
         * after that should be removed. If the page buffer does not contain
         * that many rows, we only remove the rows that actually are in the page
         * buffer.
         */
        if (firstIndexInPageBuffer + rows > totalCachedRows) {
            rows = totalCachedRows - firstIndexInPageBuffer;
        }

        /*
         * Unregister components that will no longer be in the page buffer to
         * make sure that no components leak.
         */
        unregisterComponentsAndPropertiesInRows(firstIndex, rows);

        /*
         * The number of rows that should be in the cache after this operation
         * is done (pageBuffer currently contains the expanded items).
         */
        int newCachedRowCount = totalCachedRows;
        if (newCachedRowCount + pageBufferFirstIndex > totalRows) {
            newCachedRowCount = totalRows - pageBufferFirstIndex;
        }

        /*
         * The index at which we should render the first row that does not come
         * from the previous page buffer.
         */
        int firstAppendedRowInPageBuffer = totalCachedRows - rows;
        int firstAppendedRow = firstAppendedRowInPageBuffer
                + pageBufferFirstIndex;

        /*
         * Calculate the maximum number of new rows that we can add to the page
         * buffer. Less than the rows we removed if the container does not
         * contain that many items afterwards.
         */
        int maxRowsToRender = (totalRows - firstAppendedRow);
        int rowsToAdd = rows;
        if (rowsToAdd > maxRowsToRender) {
            rowsToAdd = maxRowsToRender;
        }

        Object[][] cells = null;
        if (rowsToAdd > 0) {
            cells = getVisibleCellsNoCache(firstAppendedRow, rowsToAdd, false);
        }
        /*
         * Create the new cache buffer by copying the first rows from the old
         * buffer, moving the following rows upwards and appending more rows if
         * applicable.
         */
        Object[][] newPageBuffer = new Object[pageBuffer.length][newCachedRowCount];

        for (int i = 0; i < pageBuffer.length; i++) {
            for (int row = 0; row < firstIndexInPageBuffer; row++) {
                // Copy the first rows
                newPageBuffer[i][row] = pageBuffer[i][row];
            }
            for (int row = firstIndexInPageBuffer; row < firstAppendedRowInPageBuffer; row++) {
                // Move the rows that were after the expanded rows
                newPageBuffer[i][row] = pageBuffer[i][row + rows];
            }
            for (int row = firstAppendedRowInPageBuffer; row < newCachedRowCount; row++) {
                // Add the newly rendered rows. Only used if rowsToAdd > 0
                // (cells != null)
                newPageBuffer[i][row] = cells[i][row
                        - firstAppendedRowInPageBuffer];
            }
        }
        pageBuffer = newPageBuffer;
    }

    private Object[][] getVisibleCellsUpdateCacheRows(int firstIndex, int rows) {
        Object[][] cells = getVisibleCellsNoCache(firstIndex, rows, false);
        int cacheIx = firstIndex - pageBufferFirstIndex;
        // update the new rows in the cache.
        int totalCachedRows = pageBuffer[CELL_ITEMID].length;
        int end = Math.min(cacheIx + rows, totalCachedRows);
        for (int ix = cacheIx; ix < end; ix++) {
            for (int i = 0; i < pageBuffer.length; i++) {
                pageBuffer[i][ix] = cells[i][ix - cacheIx];
            }
        }
        return cells;
    }

    /**
     * @param firstIndex
     *            The position where new rows should be inserted
     * @param rows
     *            The maximum number of rows that should be inserted at position
     *            firstIndex. Less rows will be inserted if the page buffer is
     *            too small.
     * @return
     */
    private Object[][] getVisibleCellsInsertIntoCache(int firstIndex, int rows) {
        logger.finest("Insert " + rows + " rows at index " + firstIndex
                + " to existing page buffer requested");

        // Page buffer must not become larger than pageLength*cacheRate before
        // or after the current page
        int minPageBufferIndex = getCurrentPageFirstItemIndex()
                - (int) (getPageLength() * getCacheRate());
        if (minPageBufferIndex < 0) {
            minPageBufferIndex = 0;
        }

        int maxPageBufferIndex = getCurrentPageFirstItemIndex()
                + (int) (getPageLength() * (1 + getCacheRate()));
        int maxBufferSize = maxPageBufferIndex - minPageBufferIndex;

        if (getPageLength() == 0) {
            // If pageLength == 0 then all rows should be rendered
            maxBufferSize = pageBuffer[0].length + rows;
        }
        /*
         * Number of rows that were previously cached. This is not necessarily
         * the same as pageLength if we do not have enough rows in the
         * container.
         */
        int currentlyCachedRowCount = pageBuffer[CELL_ITEMID].length;

        /*
         * firstIndexInPageBuffer is the offset in pageBuffer where the new rows
         * will be inserted (firstIndex is the index in the whole table).
         * 
         * E.g. scrolled down to row 1000: firstIndex==1010,
         * pageBufferFirstIndex==1000 -> cacheIx==10
         */
        int firstIndexInPageBuffer = firstIndex - pageBufferFirstIndex;

        /* If rows > size available in page buffer */
        if (firstIndexInPageBuffer + rows > maxBufferSize) {
            rows = maxBufferSize - firstIndexInPageBuffer;
        }

        /*
         * "rows" rows will be inserted at firstIndex. Find out how many old
         * rows fall outside the new buffer so we can unregister components in
         * the cache.
         */

        /* All rows until the insertion point remain, always. */
        int firstCacheRowToRemoveInPageBuffer = firstIndexInPageBuffer;

        /*
         * IF there is space remaining in the buffer after the rows have been
         * inserted, we can keep more rows.
         */
        int numberOfOldRowsAfterInsertedRows = maxBufferSize
                - firstIndexInPageBuffer - rows;
        if (numberOfOldRowsAfterInsertedRows > 0) {
            firstCacheRowToRemoveInPageBuffer += numberOfOldRowsAfterInsertedRows;
        }

        if (firstCacheRowToRemoveInPageBuffer <= currentlyCachedRowCount) {
            /*
             * Unregister all components that fall beyond the cache limits after
             * inserting the new rows.
             */
            unregisterComponentsAndPropertiesInRows(
                    firstCacheRowToRemoveInPageBuffer + pageBufferFirstIndex,
                    currentlyCachedRowCount - firstCacheRowToRemoveInPageBuffer
                            + pageBufferFirstIndex);
        }

        // Calculate the new cache size
        int newCachedRowCount = currentlyCachedRowCount;
        if (maxBufferSize == 0 || currentlyCachedRowCount < maxBufferSize) {
            newCachedRowCount = currentlyCachedRowCount + rows;
            if (maxBufferSize > 0 && newCachedRowCount > maxBufferSize) {
                newCachedRowCount = maxBufferSize;
            }
        }

        /* Paint the new rows into a separate buffer */
        Object[][] cells = getVisibleCellsNoCache(firstIndex, rows, false);

        /*
         * Create the new cache buffer and fill it with the data from the old
         * buffer as well as the inserted rows.
         */
        Object[][] newPageBuffer = new Object[pageBuffer.length][newCachedRowCount];

        for (int i = 0; i < pageBuffer.length; i++) {
            for (int row = 0; row < firstIndexInPageBuffer; row++) {
                // Copy the first rows
                newPageBuffer[i][row] = pageBuffer[i][row];
            }
            for (int row = firstIndexInPageBuffer; row < firstIndexInPageBuffer
                    + rows; row++) {
                // Copy the newly created rows
                newPageBuffer[i][row] = cells[i][row - firstIndexInPageBuffer];
            }
            for (int row = firstIndexInPageBuffer + rows; row < newCachedRowCount; row++) {
                // Move the old rows down below the newly inserted rows
                newPageBuffer[i][row] = pageBuffer[i][row - rows];
            }
        }
        pageBuffer = newPageBuffer;
        logger.finest("Page Buffer now contains "
                + pageBuffer[CELL_ITEMID].length + " rows ("
                + pageBufferFirstIndex + "-"
                + (pageBufferFirstIndex + pageBuffer[CELL_ITEMID].length - 1)
                + ")");
        return cells;
    }

    /**
     * Render rows with index "firstIndex" to "firstIndex+rows-1" to a new
     * buffer.
     * 
     * Reuses values from the current page buffer if the rows are found there.
     * 
     * @param firstIndex
     * @param rows
     * @param replaceListeners
     * @return
     */
    private Object[][] getVisibleCellsNoCache(int firstIndex, int rows,
            boolean replaceListeners) {
        logger.finest("Render visible cells for rows " + firstIndex + "-"
                + (firstIndex + rows - 1));
        final Object[] colids = getVisibleColumns();
        final int cols = colids.length;

        HashSet<Property<?>> oldListenedProperties = listenedProperties;
        HashSet<Component> oldVisibleComponents = visibleComponents;

        if (replaceListeners) {
            // initialize the listener collections, this should only be done if
            // the entire cache is refreshed (through refreshRenderedCells)
            listenedProperties = new HashSet<Property<?>>();
            visibleComponents = new HashSet<Component>();
        }

        Object[][] cells = new Object[cols + CELL_FIRSTCOL][rows];
        if (rows == 0) {
            unregisterPropertiesAndComponents(oldListenedProperties,
                    oldVisibleComponents);
            return cells;
        }

        // Gets the first item id
        Object id;
        if (items instanceof Container.Indexed) {
            id = getIdByIndex(firstIndex);
        } else {
            id = firstItemId();
            for (int i = 0; i < firstIndex; i++) {
                id = nextItemId(id);
            }
        }

        final int headmode = getRowHeaderMode();
        final boolean[] iscomponent = new boolean[cols];
        for (int i = 0; i < cols; i++) {
            iscomponent[i] = columnGenerators.containsKey(colids[i])
                    || Component.class.isAssignableFrom(getType(colids[i]));
        }
        int firstIndexNotInCache;
        if (pageBuffer != null && pageBuffer[CELL_ITEMID].length > 0) {
            firstIndexNotInCache = pageBufferFirstIndex
                    + pageBuffer[CELL_ITEMID].length;
        } else {
            firstIndexNotInCache = -1;
        }

        // Creates the page contents
        int filledRows = 0;
        for (int i = 0; i < rows && id != null; i++) {
            cells[CELL_ITEMID][i] = id;
            cells[CELL_KEY][i] = itemIdMapper.key(id);
            if (headmode != ROW_HEADER_MODE_HIDDEN) {
                switch (headmode) {
                case ROW_HEADER_MODE_INDEX:
                    cells[CELL_HEADER][i] = String.valueOf(i + firstIndex + 1);
                    break;
                default:
                    cells[CELL_HEADER][i] = getItemCaption(id);
                }
                cells[CELL_ICON][i] = getItemIcon(id);
            }

            GeneratedRow generatedRow = rowGenerator != null ? rowGenerator
                    .generateRow(this, id) : null;
            cells[CELL_GENERATED_ROW][i] = generatedRow;

            for (int j = 0; j < cols; j++) {
                if (isColumnCollapsed(colids[j])) {
                    continue;
                }
                Property<?> p = null;
                Object value = "";
                boolean isGeneratedRow = generatedRow != null;
                boolean isGeneratedColumn = columnGenerators
                        .containsKey(colids[j]);
                boolean isGenerated = isGeneratedRow || isGeneratedColumn;

                if (!isGenerated) {
                    p = getContainerProperty(id, colids[j]);
                }

                if (isGeneratedRow) {
                    if (generatedRow.isSpanColumns() && j > 0) {
                        value = null;
                    } else if (generatedRow.isSpanColumns() && j == 0
                            && generatedRow.getValue() instanceof Component) {
                        value = generatedRow.getValue();
                    } else if (generatedRow.getText().length > j) {
                        value = generatedRow.getText()[j];
                    }
                } else {
                    // check in current pageBuffer already has row
                    int index = firstIndex + i;
                    if (p != null || isGenerated) {
                        int indexInOldBuffer = index - pageBufferFirstIndex;
                        if (index < firstIndexNotInCache
                                && index >= pageBufferFirstIndex
                                && pageBuffer[CELL_GENERATED_ROW][indexInOldBuffer] == null
                                && pageBuffer[CELL_ITEMID][indexInOldBuffer] == id) {
                            // we already have data in our cache,
                            // recycle it instead of fetching it via
                            // getValue/getPropertyValue
                            value = pageBuffer[CELL_FIRSTCOL + j][indexInOldBuffer];
                            if (!isGeneratedColumn && iscomponent[j]
                                    || !(value instanceof Component)) {
                                listenProperty(p, oldListenedProperties);
                            }
                        } else {
                            if (isGeneratedColumn) {
                                ColumnGenerator cg = columnGenerators
                                        .get(colids[j]);
                                value = cg.generateCell(this, id, colids[j]);
                                if (value != null
                                        && !(value instanceof Component)
                                        && !(value instanceof String)) {
                                    // Avoid errors if a generator returns
                                    // something
                                    // other than a Component or a String
                                    value = value.toString();
                                }
                            } else if (iscomponent[j]) {
                                value = p.getValue();
                                listenProperty(p, oldListenedProperties);
                            } else if (p != null) {
                                value = getPropertyValue(id, colids[j], p);
                                /*
                                 * If returned value is Component (via
                                 * fieldfactory or overridden getPropertyValue)
                                 * we excpect it to listen property value
                                 * changes. Otherwise if property emits value
                                 * change events, table will start to listen
                                 * them and refresh content when needed.
                                 */
                                if (!(value instanceof Component)) {
                                    listenProperty(p, oldListenedProperties);
                                }
                            } else {
                                value = getPropertyValue(id, colids[j], null);
                            }
                        }
                    }
                }

                if (value instanceof Component) {
                    registerComponent((Component) value);
                }
                cells[CELL_FIRSTCOL + j][i] = value;
            }

            // Gets the next item id
            if (items instanceof Container.Indexed) {
                int index = firstIndex + i + 1;
                if (index < size()) {
                    id = getIdByIndex(index);
                } else {
                    id = null;
                }
            } else {
                id = nextItemId(id);
            }

            filledRows++;
        }

        // Assures that all the rows of the cell-buffer are valid
        if (filledRows != cells[0].length) {
            final Object[][] temp = new Object[cells.length][filledRows];
            for (int i = 0; i < cells.length; i++) {
                for (int j = 0; j < filledRows; j++) {
                    temp[i][j] = cells[i][j];
                }
            }
            cells = temp;
        }

        unregisterPropertiesAndComponents(oldListenedProperties,
                oldVisibleComponents);

        return cells;
    }

    protected void registerComponent(Component component) {
        logger.finest("Registered " + component.getClass().getSimpleName()
                + ": " + component.getCaption());
        if (component.getParent() != this) {
            component.setParent(this);
        }
        visibleComponents.add(component);
    }

    private void listenProperty(Property<?> p,
            HashSet<Property<?>> oldListenedProperties) {
        if (p instanceof Property.ValueChangeNotifier) {
            if (oldListenedProperties == null
                    || !oldListenedProperties.contains(p)) {
                ((Property.ValueChangeNotifier) p).addListener(this);
            }
            /*
             * register listened properties, so we can do proper cleanup to free
             * memory. Essential if table has loads of data and it is used for a
             * long time.
             */
            listenedProperties.add(p);

        }
    }

    /**
     * @param firstIx
     *            Index of the first row to process. Global index, not relative
     *            to page buffer.
     * @param count
     */
    private void unregisterComponentsAndPropertiesInRows(int firstIx, int count) {
        logger.finest("Unregistering components in rows " + firstIx + "-"
                + (firstIx + count - 1));
        Object[] colids = getVisibleColumns();
        if (pageBuffer != null && pageBuffer[CELL_ITEMID].length > 0) {
            int bufSize = pageBuffer[CELL_ITEMID].length;
            int ix = firstIx - pageBufferFirstIndex;
            ix = ix < 0 ? 0 : ix;
            if (ix < bufSize) {
                count = count > bufSize - ix ? bufSize - ix : count;
                for (int i = 0; i < count; i++) {
                    for (int c = 0; c < colids.length; c++) {
                        Object cellVal = pageBuffer[CELL_FIRSTCOL + c][i + ix];
                        if (cellVal instanceof Component
                                && visibleComponents.contains(cellVal)) {
                            visibleComponents.remove(cellVal);
                            unregisterComponent((Component) cellVal);
                        } else {
                            Property<?> p = getContainerProperty(
                                    pageBuffer[CELL_ITEMID][i + ix], colids[c]);
                            if (p instanceof ValueChangeNotifier
                                    && listenedProperties.contains(p)) {
                                listenedProperties.remove(p);
                                ((ValueChangeNotifier) p).removeListener(this);
                            }
                        }
                    }
                }
            }
        }
    }

    /**
     * Helper method to remove listeners and maintain correct component
     * hierarchy. Detaches properties and components if those are no more
     * rendered in client.
     * 
     * @param oldListenedProperties
     *            set of properties that where listened in last render
     * @param oldVisibleComponents
     *            set of components that where attached in last render
     */
    private void unregisterPropertiesAndComponents(
            HashSet<Property<?>> oldListenedProperties,
            HashSet<Component> oldVisibleComponents) {
        if (oldVisibleComponents != null) {
            for (final Iterator<Component> i = oldVisibleComponents.iterator(); i
                    .hasNext();) {
                Component c = i.next();
                if (!visibleComponents.contains(c)) {
                    unregisterComponent(c);
                }
            }
        }

        if (oldListenedProperties != null) {
            for (final Iterator<Property<?>> i = oldListenedProperties
                    .iterator(); i.hasNext();) {
                Property.ValueChangeNotifier o = (ValueChangeNotifier) i.next();
                if (!listenedProperties.contains(o)) {
                    o.removeListener(this);
                }
            }
        }
    }

    /**
     * This method cleans up a Component that has been generated when Table is
     * in editable mode. The component needs to be detached from its parent and
     * if it is a field, it needs to be detached from its property data source
     * in order to allow garbage collection to take care of removing the unused
     * component from memory.
     * 
     * Override this method and getPropertyValue(Object, Object, Property) with
     * custom logic if you need to deal with buffered fields.
     * 
     * @see #getPropertyValue(Object, Object, Property)
     * 
     * @param oldVisibleComponents
     *            a set of components that should be unregistered.
     */
    protected void unregisterComponent(Component component) {
        logger.finest("Unregistered " + component.getClass().getSimpleName()
                + ": " + component.getCaption());
        component.setParent(null);
        /*
         * Also remove property data sources to unregister listeners keeping the
         * fields in memory.
         */
        if (component instanceof Field) {
            Field<?> field = (Field<?>) component;
            Property<?> associatedProperty = associatedProperties
                    .remove(component);
            if (associatedProperty != null
                    && field.getPropertyDataSource() == associatedProperty) {
                // Remove the property data source only if it's the one we
                // added in getPropertyValue
                field.setPropertyDataSource(null);
            }
        }
    }

    /**
     * Refreshes the current page contents.
     * 
     * @deprecated should not need to be used
     */
    @Deprecated
    public void refreshCurrentPage() {

    }

    /**
     * Sets the row header mode.
     * <p>
     * The mode can be one of the following ones:
     * <ul>
     * <li>{@link #ROW_HEADER_MODE_HIDDEN}: The row captions are hidden.</li>
     * <li>{@link #ROW_HEADER_MODE_ID}: Items Id-objects <code>toString()</code>
     * is used as row caption.
     * <li>{@link #ROW_HEADER_MODE_ITEM}: Item-objects <code>toString()</code>
     * is used as row caption.
     * <li>{@link #ROW_HEADER_MODE_PROPERTY}: Property set with
     * {@link #setItemCaptionPropertyId(Object)} is used as row header.
     * <li>{@link #ROW_HEADER_MODE_EXPLICIT_DEFAULTS_ID}: Items Id-objects
     * <code>toString()</code> is used as row header. If caption is explicitly
     * specified, it overrides the id-caption.
     * <li>{@link #ROW_HEADER_MODE_EXPLICIT}: The row headers must be explicitly
     * specified.</li>
     * <li>{@link #ROW_HEADER_MODE_INDEX}: The index of the item is used as row
     * caption. The index mode can only be used with the containers implementing
     * <code>Container.Indexed</code> interface.</li>
     * </ul>
     * The default value is {@link #ROW_HEADER_MODE_HIDDEN}
     * </p>
     * 
     * @param mode
     *            the One of the modes listed above.
     */
    public void setRowHeaderMode(int mode) {
        if (ROW_HEADER_MODE_HIDDEN == mode) {
            rowCaptionsAreHidden = true;
        } else {
            rowCaptionsAreHidden = false;
            setItemCaptionMode(mode);
        }

        // Assures the visual refresh. No need to reset the page buffer before
        // as the content has not changed, only the alignments.
        refreshRenderedCells();
    }

    /**
     * Gets the row header mode.
     * 
     * @return the Row header mode.
     * @see #setRowHeaderMode(int)
     */
    public int getRowHeaderMode() {
        return rowCaptionsAreHidden ? ROW_HEADER_MODE_HIDDEN
                : getItemCaptionMode();
    }

    /**
     * Adds the new row to table and fill the visible cells (except generated
     * columns) with given values.
     * 
     * @param cells
     *            the Object array that is used for filling the visible cells
     *            new row. The types must be settable to visible column property
     *            types.
     * @param itemId
     *            the Id the new row. If null, a new id is automatically
     *            assigned. If given, the table cant already have a item with
     *            given id.
     * @return Returns item id for the new row. Returns null if operation fails.
     */
    public Object addItem(Object[] cells, Object itemId)
            throws UnsupportedOperationException {

        // remove generated columns from the list of columns being assigned
        final LinkedList<Object> availableCols = new LinkedList<Object>();
        for (Iterator<Object> it = visibleColumns.iterator(); it.hasNext();) {
            Object id = it.next();
            if (!columnGenerators.containsKey(id)) {
                availableCols.add(id);
            }
        }
        // Checks that a correct number of cells are given
        if (cells.length != availableCols.size()) {
            return null;
        }

        // Creates new item
        Item item;
        if (itemId == null) {
            itemId = items.addItem();
            if (itemId == null) {
                return null;
            }
            item = items.getItem(itemId);
        } else {
            item = items.addItem(itemId);
        }
        if (item == null) {
            return null;
        }

        // Fills the item properties
        for (int i = 0; i < availableCols.size(); i++) {
            item.getItemProperty(availableCols.get(i)).setValue(cells[i]);
        }

        if (!(items instanceof Container.ItemSetChangeNotifier)) {
            refreshRowCache();
        }

        return itemId;
    }

    /**
     * Discards and recreates the internal row cache. Call this if you make
     * changes that affect the rows but the information about the changes are
     * not automatically propagated to the Table.
     * <p>
     * Do not call this e.g. if you have updated the data model through a
     * Property. These types of changes are automatically propagated to the
     * Table.
     * <p>
     * A typical case when this is needed is if you update a generator (e.g.
     * CellStyleGenerator) and want to ensure that the rows are redrawn with new
     * styles.
     * <p>
     * <i>Note that calling this method is not cheap so avoid calling it
     * unnecessarily.</i>
     * 
     * @since 6.7.2
     */
    public void refreshRowCache() {
        resetPageBuffer();
        refreshRenderedCells();
    }

    @Override
    public void setContainerDataSource(Container newDataSource) {

        disableContentRefreshing();

        if (newDataSource == null) {
            newDataSource = new IndexedContainer();
        }

        // Assures that the data source is ordered by making unordered
        // containers ordered by wrapping them
        if (newDataSource instanceof Container.Ordered) {
            super.setContainerDataSource(newDataSource);
        } else {
            super.setContainerDataSource(new ContainerOrderedWrapper(
                    newDataSource));
        }

        // Resets page position
        currentPageFirstItemId = null;
        currentPageFirstItemIndex = 0;

        // Resets column properties
        if (collapsedColumns != null) {
            collapsedColumns.clear();
        }

        // columnGenerators 'override' properties, don't add the same id twice
        Collection<Object> col = new LinkedList<Object>();
        for (Iterator<?> it = getContainerPropertyIds().iterator(); it
                .hasNext();) {
            Object id = it.next();
            if (columnGenerators == null || !columnGenerators.containsKey(id)) {
                col.add(id);
            }
        }
        // generators added last
        if (columnGenerators != null && columnGenerators.size() > 0) {
            col.addAll(columnGenerators.keySet());
        }

        setVisibleColumns(col.toArray());

        // Assure visual refresh
        resetPageBuffer();

        enableContentRefreshing(true);
    }

    /**
     * Gets items ids from a range of key values
     * 
     * @param startRowKey
     *            The start key
     * @param endRowKey
     *            The end key
     * @return
     */
    private Set<Object> getItemIdsInRange(Object itemId, final int length) {
        HashSet<Object> ids = new HashSet<Object>();
        for (int i = 0; i < length; i++) {
            assert itemId != null; // should not be null unless client-server
                                   // are out of sync
            ids.add(itemId);
            itemId = nextItemId(itemId);
        }
        return ids;
    }

    /**
     * Handles selection if selection is a multiselection
     * 
     * @param variables
     *            The variables
     */
    private void handleSelectedItems(Map<String, Object> variables) {
        final String[] ka = (String[]) variables.get("selected");
        final String[] ranges = (String[]) variables.get("selectedRanges");

        Set<Object> renderedItemIds = getCurrentlyRenderedItemIds();

        @SuppressWarnings("unchecked")
        HashSet<Object> newValue = new HashSet<Object>(
                (Collection<Object>) getValue());

        if (variables.containsKey("clearSelections")) {
            // the client side has instructed to swipe all previous selections
            newValue.clear();
        } else {
            /*
             * first clear all selections that are currently rendered rows (the
             * ones that the client side counterpart is aware of)
             */
            newValue.removeAll(renderedItemIds);
        }

        /*
         * Then add (possibly some of them back) rows that are currently
         * selected on the client side (the ones that the client side is aware
         * of).
         */
        for (int i = 0; i < ka.length; i++) {
            // key to id
            final Object id = itemIdMapper.get(ka[i]);
            if (!isNullSelectionAllowed()
                    && (id == null || id == getNullSelectionItemId())) {
                // skip empty selection if nullselection is not allowed
                requestRepaint();
            } else if (id != null && containsId(id)) {
                newValue.add(id);
            }
        }

        /* Add range items aka shift clicked multiselection areas */
        if (ranges != null) {
            for (String range : ranges) {
                String[] split = range.split("-");
                Object startItemId = itemIdMapper.get(split[0]);
                int length = Integer.valueOf(split[1]);
                newValue.addAll(getItemIdsInRange(startItemId, length));
            }
        }

        if (!isNullSelectionAllowed() && newValue.isEmpty()) {
            // empty selection not allowed, keep old value
            requestRepaint();
            return;
        }

        setValue(newValue, true);

    }

    private Set<Object> getCurrentlyRenderedItemIds() {
        HashSet<Object> ids = new HashSet<Object>();
        if (pageBuffer != null) {
            for (int i = 0; i < pageBuffer[CELL_ITEMID].length; i++) {
                ids.add(pageBuffer[CELL_ITEMID][i]);
            }
        }
        return ids;
    }

    /* Component basics */

    /**
     * Invoked when the value of a variable has changed.
     * 
     * @see com.vaadin.ui.Select#changeVariables(java.lang.Object,
     *      java.util.Map)
     */
    @Override
    public void changeVariables(Object source, Map<String, Object> variables) {

        boolean clientNeedsContentRefresh = false;

        handleClickEvent(variables);

        handleColumnResizeEvent(variables);

        handleColumnWidthUpdates(variables);

        disableContentRefreshing();

        if (!isSelectable() && variables.containsKey("selected")) {
            // Not-selectable is a special case, AbstractSelect does not support
            // TODO could be optimized.
            variables = new HashMap<String, Object>(variables);
            variables.remove("selected");
        }

        /*
         * The AbstractSelect cannot handle the multiselection properly, instead
         * we handle it ourself
         */
        else if (isSelectable() && isMultiSelect()
                && variables.containsKey("selected")
                && multiSelectMode == MultiSelectMode.DEFAULT) {
            handleSelectedItems(variables);
            variables = new HashMap<String, Object>(variables);
            variables.remove("selected");
        }

        super.changeVariables(source, variables);

        // Client might update the pagelength if Table height is fixed
        if (variables.containsKey("pagelength")) {
            // Sets pageLength directly to avoid repaint that setter causes
            pageLength = (Integer) variables.get("pagelength");
        }

        // Page start index
        if (variables.containsKey("firstvisible")) {
            final Integer value = (Integer) variables.get("firstvisible");
            if (value != null) {
                setCurrentPageFirstItemIndex(value.intValue(), false);
            }
        }

        // Sets requested firstrow and rows for the next paint
        if (variables.containsKey("reqfirstrow")
                || variables.containsKey("reqrows")) {

            try {
                firstToBeRenderedInClient = ((Integer) variables
                        .get("firstToBeRendered")).intValue();
                lastToBeRenderedInClient = ((Integer) variables
                        .get("lastToBeRendered")).intValue();
            } catch (Exception e) {
                // FIXME: Handle exception
                logger.log(Level.FINER,
                        "Could not parse the first and/or last rows.", e);
            }

            // respect suggested rows only if table is not otherwise updated
            // (row caches emptied by other event)
            if (!containerChangeToBeRendered) {
                Integer value = (Integer) variables.get("reqfirstrow");
                if (value != null) {
                    reqFirstRowToPaint = value.intValue();
                }
                value = (Integer) variables.get("reqrows");
                if (value != null) {
                    reqRowsToPaint = value.intValue();
                    // sanity check
                    if (reqFirstRowToPaint + reqRowsToPaint > size()) {
                        reqRowsToPaint = size() - reqFirstRowToPaint;
                    }
                }
            }
            logger.finest("Client wants rows " + reqFirstRowToPaint + "-"
                    + (reqFirstRowToPaint + reqRowsToPaint - 1));
            clientNeedsContentRefresh = true;
        }

        if (!sortDisabled) {
            // Sorting
            boolean doSort = false;
            if (variables.containsKey("sortcolumn")) {
                final String colId = (String) variables.get("sortcolumn");
                if (colId != null && !"".equals(colId) && !"null".equals(colId)) {
                    final Object id = columnIdMap.get(colId);
                    setSortContainerPropertyId(id, false);
                    doSort = true;
                }
            }
            if (variables.containsKey("sortascending")) {
                final boolean state = ((Boolean) variables.get("sortascending"))
                        .booleanValue();
                if (state != sortAscending) {
                    setSortAscending(state, false);
                    doSort = true;
                }
            }
            if (doSort) {
                this.sort();
                resetPageBuffer();
            }
        }

        // Dynamic column hide/show and order
        // Update visible columns
        if (isColumnCollapsingAllowed()) {
            if (variables.containsKey("collapsedcolumns")) {
                try {
                    final Object[] ids = (Object[]) variables
                            .get("collapsedcolumns");
                    for (final Iterator<Object> it = visibleColumns.iterator(); it
                            .hasNext();) {
                        setColumnCollapsed(it.next(), false);
                    }
                    for (int i = 0; i < ids.length; i++) {
                        setColumnCollapsed(columnIdMap.get(ids[i].toString()),
                                true);
                    }
                } catch (final Exception e) {
                    // FIXME: Handle exception
                    logger.log(Level.FINER,
                            "Could not determine column collapsing state", e);
                }
                clientNeedsContentRefresh = true;
            }
        }
        if (isColumnReorderingAllowed()) {
            if (variables.containsKey("columnorder")) {
                try {
                    final Object[] ids = (Object[]) variables
                            .get("columnorder");
                    // need a real Object[], ids can be a String[]
                    final Object[] idsTemp = new Object[ids.length];
                    for (int i = 0; i < ids.length; i++) {
                        idsTemp[i] = columnIdMap.get(ids[i].toString());
                    }
                    setColumnOrder(idsTemp);
                    if (hasListeners(ColumnReorderEvent.class)) {
                        fireEvent(new ColumnReorderEvent(this));
                    }
                } catch (final Exception e) {
                    // FIXME: Handle exception
                    logger.log(Level.FINER,
                            "Could not determine column reordering state", e);
                }
                clientNeedsContentRefresh = true;
            }
        }

        enableContentRefreshing(clientNeedsContentRefresh);

        // Actions
        if (variables.containsKey("action")) {
            final StringTokenizer st = new StringTokenizer(
                    (String) variables.get("action"), ",");
            if (st.countTokens() == 2) {
                final Object itemId = itemIdMapper.get(st.nextToken());
                final Action action = (Action) actionMapper.get(st.nextToken());

                if (action != null && (itemId == null || containsId(itemId))
                        && actionHandlers != null) {
                    for (Handler ah : actionHandlers) {
                        ah.handleAction(action, this, itemId);
                    }
                }
            }
        }

    }

    /**
     * Handles click event
     * 
     * @param variables
     */
    private void handleClickEvent(Map<String, Object> variables) {

        // Item click event
        if (variables.containsKey("clickEvent")) {
            String key = (String) variables.get("clickedKey");
            Object itemId = itemIdMapper.get(key);
            Object propertyId = null;
            String colkey = (String) variables.get("clickedColKey");
            // click is not necessary on a property
            if (colkey != null) {
                propertyId = columnIdMap.get(colkey);
            }
            MouseEventDetails evt = MouseEventDetails
                    .deSerialize((String) variables.get("clickEvent"));
            Item item = getItem(itemId);
            if (item != null) {
                fireEvent(new ItemClickEvent(this, item, itemId, propertyId,
                        evt));
            }
        }

        // Header click event
        else if (variables.containsKey("headerClickEvent")) {

            MouseEventDetails details = MouseEventDetails
                    .deSerialize((String) variables.get("headerClickEvent"));

            Object cid = variables.get("headerClickCID");
            Object propertyId = null;
            if (cid != null) {
                propertyId = columnIdMap.get(cid.toString());
            }
            fireEvent(new HeaderClickEvent(this, propertyId, details));
        }

        // Footer click event
        else if (variables.containsKey("footerClickEvent")) {
            MouseEventDetails details = MouseEventDetails
                    .deSerialize((String) variables.get("footerClickEvent"));

            Object cid = variables.get("footerClickCID");
            Object propertyId = null;
            if (cid != null) {
                propertyId = columnIdMap.get(cid.toString());
            }
            fireEvent(new FooterClickEvent(this, propertyId, details));
        }
    }

    /**
     * Handles the column resize event sent by the client.
     * 
     * @param variables
     */
    private void handleColumnResizeEvent(Map<String, Object> variables) {
        if (variables.containsKey("columnResizeEventColumn")) {
            Object cid = variables.get("columnResizeEventColumn");
            Object propertyId = null;
            if (cid != null) {
                propertyId = columnIdMap.get(cid.toString());

                Object prev = variables.get("columnResizeEventPrev");
                int previousWidth = -1;
                if (prev != null) {
                    previousWidth = Integer.valueOf(prev.toString());
                }

                Object curr = variables.get("columnResizeEventCurr");
                int currentWidth = -1;
                if (curr != null) {
                    currentWidth = Integer.valueOf(curr.toString());
                }

                fireColumnResizeEvent(propertyId, previousWidth, currentWidth);
            }
        }
    }

    private void fireColumnResizeEvent(Object propertyId, int previousWidth,
            int currentWidth) {
        /*
         * Update the sizes on the server side. If a column previously had a
         * expand ratio and the user resized the column then the expand ratio
         * will be turned into a static pixel size.
         */
        setColumnWidth(propertyId, currentWidth);

        fireEvent(new ColumnResizeEvent(this, propertyId, previousWidth,
                currentWidth));
    }

    private void handleColumnWidthUpdates(Map<String, Object> variables) {
        if (variables.containsKey("columnWidthUpdates")) {
            String[] events = (String[]) variables.get("columnWidthUpdates");
            for (String str : events) {
                String[] eventDetails = str.split(":");
                Object propertyId = columnIdMap.get(eventDetails[0]);
                if (propertyId == null) {
                    propertyId = ROW_HEADER_FAKE_PROPERTY_ID;
                }
                int width = Integer.valueOf(eventDetails[1]);
                setColumnWidth(propertyId, width);
            }
        }
    }

    /**
     * Go to mode where content updates are not done. This is due we want to
     * bypass expensive content for some reason (like when we know we may have
     * other content changes on their way).
     * 
     * @return true if content refresh flag was enabled prior this call
     */
    protected boolean disableContentRefreshing() {
        boolean wasDisabled = isContentRefreshesEnabled;
        isContentRefreshesEnabled = false;
        return wasDisabled;
    }

    /**
     * Go to mode where content content refreshing has effect.
     * 
     * @param refreshContent
     *            true if content refresh needs to be done
     */
    protected void enableContentRefreshing(boolean refreshContent) {
        isContentRefreshesEnabled = true;
        if (refreshContent) {
            refreshRenderedCells();
            // Ensure that client gets a response
            requestRepaint();
        }
    }

    /*
     * (non-Javadoc)
     * 
     * @see com.vaadin.ui.AbstractSelect#paintContent(com.vaadin.
     * terminal.PaintTarget)
     */
    @Override
    public void paintContent(PaintTarget target) throws PaintException {
        /*
         * Body actions - Actions which has the target null and can be invoked
         * by right clicking on the table body.
         */
        final Set<Action> actionSet = findAndPaintBodyActions(target);

        final Object[][] cells = getVisibleCells();
        int rows = findNumRowsToPaint(target, cells);

        int total = size();
        if (shouldHideNullSelectionItem()) {
            total--;
            rows--;
        }

        // Table attributes
        paintTableAttributes(target, rows, total);

        paintVisibleColumnOrder(target);

        // Rows
        if (isPartialRowUpdate() && painted && !target.isFullRepaint()) {
            paintPartialRowUpdate(target, actionSet);
            /*
             * Send the page buffer indexes to ensure that the client side stays
             * in sync. Otherwise we _might_ have the situation where the client
             * side discards too few or too many rows, causing out of sync
             * issues.
             * 
             * This could probably be done for full repaints also to simplify
             * the client side.
             */
            int pageBufferLastIndex = pageBufferFirstIndex
                    + pageBuffer[CELL_ITEMID].length - 1;
            target.addAttribute(VScrollTable.ATTRIBUTE_PAGEBUFFER_FIRST,
                    pageBufferFirstIndex);
            target.addAttribute(VScrollTable.ATTRIBUTE_PAGEBUFFER_LAST,
                    pageBufferLastIndex);
        } else if (target.isFullRepaint() || isRowCacheInvalidated()) {
            paintRows(target, cells, actionSet);
            setRowCacheInvalidated(false);
        }

        paintSorting(target);

        resetVariablesAndPageBuffer(target);

        // Actions
        paintActions(target, actionSet);

        paintColumnOrder(target);

        // Available columns
        paintAvailableColumns(target);

        paintVisibleColumns(target);

        if (dropHandler != null) {
            dropHandler.getAcceptCriterion().paint(target);
        }

        painted = true;
    }

    private void setRowCacheInvalidated(boolean invalidated) {
        rowCacheInvalidated = invalidated;
    }

    protected boolean isRowCacheInvalidated() {
        return rowCacheInvalidated;
    }

    private void paintPartialRowUpdate(PaintTarget target, Set<Action> actionSet)
            throws PaintException {
        paintPartialRowUpdates(target, actionSet);
        paintPartialRowAdditions(target, actionSet);
    }

    private void paintPartialRowUpdates(PaintTarget target,
            Set<Action> actionSet) throws PaintException {
        final boolean[] iscomponent = findCellsWithComponents();

        int firstIx = getFirstUpdatedItemIndex();
        int count = getUpdatedRowCount();

        target.startTag("urows");
        target.addAttribute("firsturowix", firstIx);
        target.addAttribute("numurows", count);

        // Partial row updates bypass the normal caching mechanism.
        Object[][] cells = getVisibleCellsUpdateCacheRows(firstIx, count);
        for (int indexInRowbuffer = 0; indexInRowbuffer < count; indexInRowbuffer++) {
            final Object itemId = cells[CELL_ITEMID][indexInRowbuffer];

            if (shouldHideNullSelectionItem()) {
                // Remove null selection item if null selection is not allowed
                continue;
            }

            paintRow(target, cells, isEditable(), actionSet, iscomponent,
                    indexInRowbuffer, itemId);
        }
        target.endTag("urows");
    }

    private void paintPartialRowAdditions(PaintTarget target,
            Set<Action> actionSet) throws PaintException {
        final boolean[] iscomponent = findCellsWithComponents();

        int firstIx = getFirstAddedItemIndex();
        int count = getAddedRowCount();

        target.startTag("prows");

        if (!shouldHideAddedRows()) {
            logger.finest("Paint rows for add. Index: " + firstIx + ", count: "
                    + count + ".");

            // Partial row additions bypass the normal caching mechanism.
            Object[][] cells = getVisibleCellsInsertIntoCache(firstIx, count);
            if (cells[0].length < count) {
                // delete the rows below, since they will fall beyond the cache
                // page.
                target.addAttribute("delbelow", true);
                count = cells[0].length;
            }

            for (int indexInRowbuffer = 0; indexInRowbuffer < count; indexInRowbuffer++) {
                final Object itemId = cells[CELL_ITEMID][indexInRowbuffer];
                if (shouldHideNullSelectionItem()) {
                    // Remove null selection item if null selection is not
                    // allowed
                    continue;
                }

                paintRow(target, cells, isEditable(), actionSet, iscomponent,
                        indexInRowbuffer, itemId);
            }
        } else {
            logger.finest("Paint rows for remove. Index: " + firstIx
                    + ", count: " + count + ".");
            removeRowsFromCacheAndFillBottom(firstIx, count);
            target.addAttribute("hide", true);
        }

        target.addAttribute("firstprowix", firstIx);
        target.addAttribute("numprows", count);
        target.endTag("prows");
    }

    /**
     * Subclass and override this to enable partial row updates and additions,
     * which bypass the normal caching mechanism. This is useful for e.g.
     * TreeTable.
     * 
     * @return true if this update is a partial row update, false if not. For
     *         plain Table it is always false.
     */
    protected boolean isPartialRowUpdate() {
        return false;
    }

    /**
     * Subclass and override this to enable partial row additions, bypassing the
     * normal caching mechanism. This is useful for e.g. TreeTable, where
     * expanding a node should only fetch and add the items inside of that node.
     * 
     * @return The index of the first added item. For plain Table it is always
     *         0.
     */
    protected int getFirstAddedItemIndex() {
        return 0;
    }

    /**
     * Subclass and override this to enable partial row additions, bypassing the
     * normal caching mechanism. This is useful for e.g. TreeTable, where
     * expanding a node should only fetch and add the items inside of that node.
     * 
     * @return the number of rows to be added, starting at the index returned by
     *         {@link #getFirstAddedItemIndex()}. For plain Table it is always
     *         0.
     */
    protected int getAddedRowCount() {
        return 0;
    }

    /**
     * Subclass and override this to enable removing of rows, bypassing the
     * normal caching and lazy loading mechanism. This is useful for e.g.
     * TreeTable, when you need to hide certain rows as a node is collapsed.
     * 
     * This should return true if the rows pointed to by
     * {@link #getFirstAddedItemIndex()} and {@link #getAddedRowCount()} should
     * be hidden instead of added.
     * 
     * @return whether the rows to add (see {@link #getFirstAddedItemIndex()}
     *         and {@link #getAddedRowCount()}) should be added or hidden. For
     *         plain Table it is always false.
     */
    protected boolean shouldHideAddedRows() {
        return false;
    }

    /**
     * Subclass and override this to enable partial row updates, bypassing the
     * normal caching and lazy loading mechanism. This is useful for updating
     * the state of certain rows, e.g. in the TreeTable the collapsed state of a
     * single node is updated using this mechanism.
     * 
     * @return the index of the first item to be updated. For plain Table it is
     *         always 0.
     */
    protected int getFirstUpdatedItemIndex() {
        return 0;
    }

    /**
     * Subclass and override this to enable partial row updates, bypassing the
     * normal caching and lazy loading mechanism. This is useful for updating
     * the state of certain rows, e.g. in the TreeTable the collapsed state of a
     * single node is updated using this mechanism.
     * 
     * @return the number of rows to update, starting at the index returned by
     *         {@link #getFirstUpdatedItemIndex()}. For plain table it is always
     *         0.
     */
    protected int getUpdatedRowCount() {
        return 0;
    }

    private void paintTableAttributes(PaintTarget target, int rows, int total)
            throws PaintException {
        paintTabIndex(target);
        paintDragMode(target);
        paintSelectMode(target);

        if (cacheRate != CACHE_RATE_DEFAULT) {
            target.addAttribute("cr", cacheRate);
        }

        target.addAttribute("cols", getVisibleColumns().length);
        target.addAttribute("rows", rows);

        target.addAttribute("firstrow",
                (reqFirstRowToPaint >= 0 ? reqFirstRowToPaint
                        : firstToBeRenderedInClient));
        target.addAttribute("totalrows", total);
        if (getPageLength() != 0) {
            target.addAttribute("pagelength", getPageLength());
        }
        if (areColumnHeadersEnabled()) {
            target.addAttribute("colheaders", true);
        }
        if (rowHeadersAreEnabled()) {
            target.addAttribute("rowheaders", true);
        }

        target.addAttribute("colfooters", columnFootersVisible);

        // The cursors are only shown on pageable table
        if (getCurrentPageFirstItemIndex() != 0 || getPageLength() > 0) {
            target.addVariable(this, "firstvisible",
                    getCurrentPageFirstItemIndex());
        }
    }

    /**
     * Resets and paints "to be painted next" variables. Also reset pageBuffer
     */
    private void resetVariablesAndPageBuffer(PaintTarget target)
            throws PaintException {
        reqFirstRowToPaint = -1;
        reqRowsToPaint = -1;
        containerChangeToBeRendered = false;
        target.addVariable(this, "reqrows", reqRowsToPaint);
        target.addVariable(this, "reqfirstrow", reqFirstRowToPaint);
    }

    private boolean areColumnHeadersEnabled() {
        return getColumnHeaderMode() != COLUMN_HEADER_MODE_HIDDEN;
    }

    private void paintVisibleColumns(PaintTarget target) throws PaintException {
        target.startTag("visiblecolumns");
        if (rowHeadersAreEnabled()) {
            target.startTag("column");
            target.addAttribute("cid", ROW_HEADER_COLUMN_KEY);
            paintColumnWidth(target, ROW_HEADER_FAKE_PROPERTY_ID);
            target.endTag("column");
        }
        final Collection<?> sortables = getSortableContainerPropertyIds();
        for (Object colId : visibleColumns) {
            if (colId != null) {
                target.startTag("column");
                target.addAttribute("cid", columnIdMap.key(colId));
                final String head = getColumnHeader(colId);
                target.addAttribute("caption", (head != null ? head : ""));
                final String foot = getColumnFooter(colId);
                target.addAttribute("fcaption", (foot != null ? foot : ""));
                if (isColumnCollapsed(colId)) {
                    target.addAttribute("collapsed", true);
                }
                if (areColumnHeadersEnabled()) {
                    if (getColumnIcon(colId) != null) {
                        target.addAttribute("icon", getColumnIcon(colId));
                    }
                    if (sortables.contains(colId)) {
                        target.addAttribute("sortable", true);
                    }
                }
                if (!ALIGN_LEFT.equals(getColumnAlignment(colId))) {
                    target.addAttribute("align", getColumnAlignment(colId));
                }
                paintColumnWidth(target, colId);
                target.endTag("column");
            }
        }
        target.endTag("visiblecolumns");
    }

    private void paintAvailableColumns(PaintTarget target)
            throws PaintException {
        if (columnCollapsingAllowed) {
            final HashSet<Object> collapsedCols = new HashSet<Object>();
            for (Object colId : visibleColumns) {
                if (isColumnCollapsed(colId)) {
                    collapsedCols.add(colId);
                }
            }
            final String[] collapsedKeys = new String[collapsedCols.size()];
            int nextColumn = 0;
            for (Object colId : visibleColumns) {
                if (isColumnCollapsed(colId)) {
                    collapsedKeys[nextColumn++] = columnIdMap.key(colId);
                }
            }
            target.addVariable(this, "collapsedcolumns", collapsedKeys);
        }
    }

    private void paintActions(PaintTarget target, final Set<Action> actionSet)
            throws PaintException {
        if (!actionSet.isEmpty()) {
            target.addVariable(this, "action", "");
            target.startTag("actions");
            for (Action a : actionSet) {
                target.startTag("action");
                if (a.getCaption() != null) {
                    target.addAttribute("caption", a.getCaption());
                }
                if (a.getIcon() != null) {
                    target.addAttribute("icon", a.getIcon());
                }
                target.addAttribute("key", actionMapper.key(a));
                target.endTag("action");
            }
            target.endTag("actions");
        }
    }

    private void paintColumnOrder(PaintTarget target) throws PaintException {
        if (columnReorderingAllowed) {
            final String[] colorder = new String[visibleColumns.size()];
            int i = 0;
            for (Object colId : visibleColumns) {
                colorder[i++] = columnIdMap.key(colId);
            }
            target.addVariable(this, "columnorder", colorder);
        }
    }

    private void paintSorting(PaintTarget target) throws PaintException {
        // Sorting
        if (getContainerDataSource() instanceof Container.Sortable) {
            target.addVariable(this, "sortcolumn",
                    columnIdMap.key(sortContainerPropertyId));
            target.addVariable(this, "sortascending", sortAscending);
        }
    }

    private void paintRows(PaintTarget target, final Object[][] cells,
            final Set<Action> actionSet) throws PaintException {
        final boolean[] iscomponent = findCellsWithComponents();

        target.startTag("rows");
        // cells array contains all that are supposed to be visible on client,
        // but we'll start from the one requested by client
        int start = 0;
        if (reqFirstRowToPaint != -1 && firstToBeRenderedInClient != -1) {
            start = reqFirstRowToPaint - firstToBeRenderedInClient;
        }
        int end = cells[0].length;
        if (reqRowsToPaint != -1) {
            end = start + reqRowsToPaint;
        }
        // sanity check
        if (lastToBeRenderedInClient != -1 && lastToBeRenderedInClient < end) {
            end = lastToBeRenderedInClient + 1;
        }
        if (start > cells[CELL_ITEMID].length || start < 0) {
            start = 0;
        }
        if (end > cells[CELL_ITEMID].length) {
            end = cells[CELL_ITEMID].length;
        }

        for (int indexInRowbuffer = start; indexInRowbuffer < end; indexInRowbuffer++) {
            final Object itemId = cells[CELL_ITEMID][indexInRowbuffer];

            if (shouldHideNullSelectionItem()) {
                // Remove null selection item if null selection is not allowed
                continue;
            }

            paintRow(target, cells, isEditable(), actionSet, iscomponent,
                    indexInRowbuffer, itemId);
        }
        target.endTag("rows");
    }

    private boolean[] findCellsWithComponents() {
        final boolean[] isComponent = new boolean[visibleColumns.size()];
        int ix = 0;
        for (Object columnId : visibleColumns) {
            if (columnGenerators.containsKey(columnId)) {
                isComponent[ix++] = true;
            } else {
                final Class<?> colType = getType(columnId);
                isComponent[ix++] = colType != null
                        && Component.class.isAssignableFrom(colType);
            }
        }
        return isComponent;
    }

    private void paintVisibleColumnOrder(PaintTarget target) {
        // Visible column order
        final ArrayList<String> visibleColOrder = new ArrayList<String>();
        for (Object columnId : visibleColumns) {
            if (!isColumnCollapsed(columnId)) {
                visibleColOrder.add(columnIdMap.key(columnId));
            }
        }
        target.addAttribute("vcolorder", visibleColOrder.toArray());
    }

    private Set<Action> findAndPaintBodyActions(PaintTarget target) {
        Set<Action> actionSet = new LinkedHashSet<Action>();
        if (actionHandlers != null) {
            final ArrayList<String> keys = new ArrayList<String>();
            for (Handler ah : actionHandlers) {
                // Getting actions for the null item, which in this case means
                // the body item
                final Action[] actions = ah.getActions(null, this);
                if (actions != null) {
                    for (Action action : actions) {
                        actionSet.add(action);
                        keys.add(actionMapper.key(action));
                    }
                }
            }
            target.addAttribute("alb", keys.toArray());
        }
        return actionSet;
    }

    private boolean shouldHideNullSelectionItem() {
        return !isNullSelectionAllowed() && getNullSelectionItemId() != null
                && containsId(getNullSelectionItemId());
    }

    private int findNumRowsToPaint(PaintTarget target, final Object[][] cells)
            throws PaintException {
        int rows;
        if (reqRowsToPaint >= 0) {
            rows = reqRowsToPaint;
        } else {
            rows = cells[0].length;
            if (alwaysRecalculateColumnWidths) {
                // TODO experimental feature for now: tell the client to
                // recalculate column widths.
                // We'll only do this for paints that do not originate from
                // table scroll/cache requests (i.e when reqRowsToPaint<0)
                target.addAttribute("recalcWidths", true);
            }
        }
        return rows;
    }

    private void paintSelectMode(PaintTarget target) throws PaintException {
        if (multiSelectMode != MultiSelectMode.DEFAULT) {
            target.addAttribute("multiselectmode", multiSelectMode.ordinal());
        }
        if (isSelectable()) {
            target.addAttribute("selectmode", (isMultiSelect() ? "multi"
                    : "single"));
        } else {
            target.addAttribute("selectmode", "none");
        }
        if (!isNullSelectionAllowed()) {
            target.addAttribute("nsa", false);
        }

        // selection support
        // The select variable is only enabled if selectable
        if (isSelectable()) {
            target.addVariable(this, "selected", findSelectedKeys());
        }
    }

    private String[] findSelectedKeys() {
        LinkedList<String> selectedKeys = new LinkedList<String>();
        if (isMultiSelect()) {
            HashSet<?> sel = new HashSet<Object>((Set<?>) getValue());
            Collection<?> vids = getVisibleItemIds();
            for (Iterator<?> it = vids.iterator(); it.hasNext();) {
                Object id = it.next();
                if (sel.contains(id)) {
                    selectedKeys.add(itemIdMapper.key(id));
                }
            }
        } else {
            Object value = getValue();
            if (value == null) {
                value = getNullSelectionItemId();
            }
            if (value != null) {
                selectedKeys.add(itemIdMapper.key(value));
            }
        }
        return selectedKeys.toArray(new String[selectedKeys.size()]);
    }

    private void paintDragMode(PaintTarget target) throws PaintException {
        if (dragMode != TableDragMode.NONE) {
            target.addAttribute("dragmode", dragMode.ordinal());
        }
    }

    private void paintTabIndex(PaintTarget target) throws PaintException {
        // The tab ordering number
        if (getTabIndex() > 0) {
            target.addAttribute("tabindex", getTabIndex());
        }
    }

    private void paintColumnWidth(PaintTarget target, final Object columnId)
            throws PaintException {
        if (columnWidths.containsKey(columnId)) {
            if (getColumnWidth(columnId) > -1) {
                target.addAttribute("width",
                        String.valueOf(getColumnWidth(columnId)));
            } else {
                target.addAttribute("er", getColumnExpandRatio(columnId));
            }
        }
    }

    private boolean rowHeadersAreEnabled() {
        return getRowHeaderMode() != ROW_HEADER_MODE_HIDDEN;
    }

    private void paintRow(PaintTarget target, final Object[][] cells,
            final boolean iseditable, final Set<Action> actionSet,
            final boolean[] iscomponent, int indexInRowbuffer,
            final Object itemId) throws PaintException {
        target.startTag("tr");

        paintRowAttributes(target, cells, actionSet, indexInRowbuffer, itemId);

        // cells
        int currentColumn = 0;
        for (final Iterator<Object> it = visibleColumns.iterator(); it
                .hasNext(); currentColumn++) {
            final Object columnId = it.next();
            if (columnId == null || isColumnCollapsed(columnId)) {
                continue;
            }
            /*
             * For each cell, if a cellStyleGenerator is specified, get the
             * specific style for the cell. If there is any, add it to the
             * target.
             */
            if (cellStyleGenerator != null) {
                String cellStyle = cellStyleGenerator
                        .getStyle(itemId, columnId);
                if (cellStyle != null && !cellStyle.equals("")) {
                    target.addAttribute("style-" + columnIdMap.key(columnId),
                            cellStyle);
                }
            }

            if ((iscomponent[currentColumn] || iseditable || cells[CELL_GENERATED_ROW][indexInRowbuffer] != null)
                    && Component.class.isInstance(cells[CELL_FIRSTCOL
                            + currentColumn][indexInRowbuffer])) {
                final Component c = (Component) cells[CELL_FIRSTCOL
                        + currentColumn][indexInRowbuffer];
                if (c == null) {
                    target.addText("");
                    paintCellTooltips(target, itemId, columnId);
                } else {
                    c.paint(target);
                }
            } else {
                target.addText((String) cells[CELL_FIRSTCOL + currentColumn][indexInRowbuffer]);
                paintCellTooltips(target, itemId, columnId);
            }
        }

        target.endTag("tr");
    }

    private void paintCellTooltips(PaintTarget target, Object itemId,
            Object columnId) throws PaintException {
        if (itemDescriptionGenerator != null) {
            String itemDescription = itemDescriptionGenerator
                    .generateDescription(this, itemId, columnId);
            if (itemDescription != null && !itemDescription.equals("")) {
                target.addAttribute("descr-" + columnIdMap.key(columnId),
                        itemDescription);
            }
        }
    }

    private void paintRowTooltips(PaintTarget target, Object itemId)
            throws PaintException {
        if (itemDescriptionGenerator != null) {
            String rowDescription = itemDescriptionGenerator
                    .generateDescription(this, itemId, null);
            if (rowDescription != null && !rowDescription.equals("")) {
                target.addAttribute("rowdescr", rowDescription);
            }
        }
    }

    private void paintRowAttributes(PaintTarget target, final Object[][] cells,
            final Set<Action> actionSet, int indexInRowbuffer,
            final Object itemId) throws PaintException {
        // tr attributes

        paintRowIcon(target, cells, indexInRowbuffer);
        paintRowHeader(target, cells, indexInRowbuffer);
        paintGeneratedRowInfo(target, cells, indexInRowbuffer);
        target.addAttribute("key",
                Integer.parseInt(cells[CELL_KEY][indexInRowbuffer].toString()));

        if (isSelected(itemId)) {
            target.addAttribute("selected", true);
        }

        // Actions
        if (actionHandlers != null) {
            final ArrayList<String> keys = new ArrayList<String>();
            for (Handler ah : actionHandlers) {
                final Action[] aa = ah.getActions(itemId, this);
                if (aa != null) {
                    for (int ai = 0; ai < aa.length; ai++) {
                        final String key = actionMapper.key(aa[ai]);
                        actionSet.add(aa[ai]);
                        keys.add(key);
                    }
                }
            }
            target.addAttribute("al", keys.toArray());
        }

        /*
         * For each row, if a cellStyleGenerator is specified, get the specific
         * style for the cell, using null as propertyId. If there is any, add it
         * to the target.
         */
        if (cellStyleGenerator != null) {
            String rowStyle = cellStyleGenerator.getStyle(itemId, null);
            if (rowStyle != null && !rowStyle.equals("")) {
                target.addAttribute("rowstyle", rowStyle);
            }
        }

        paintRowTooltips(target, itemId);

        paintRowAttributes(target, itemId);
    }

    private void paintGeneratedRowInfo(PaintTarget target, Object[][] cells,
            int indexInRowBuffer) throws PaintException {
        GeneratedRow generatedRow = (GeneratedRow) cells[CELL_GENERATED_ROW][indexInRowBuffer];
        if (generatedRow != null) {
            target.addAttribute("gen_html", generatedRow.isHtmlContentAllowed());
            target.addAttribute("gen_span", generatedRow.isSpanColumns());
            target.addAttribute("gen_widget",
                    generatedRow.getValue() instanceof Component);
        }
    }

    protected void paintRowHeader(PaintTarget target, Object[][] cells,
            int indexInRowbuffer) throws PaintException {
        if (rowHeadersAreEnabled()) {
            if (cells[CELL_HEADER][indexInRowbuffer] != null) {
                target.addAttribute("caption",
                        (String) cells[CELL_HEADER][indexInRowbuffer]);
            }
        }

    }

    protected void paintRowIcon(PaintTarget target, final Object[][] cells,
            int indexInRowbuffer) throws PaintException {
        if (rowHeadersAreEnabled()
                && cells[CELL_ICON][indexInRowbuffer] != null) {
            target.addAttribute("icon",
                    (Resource) cells[CELL_ICON][indexInRowbuffer]);
        }
    }

    /**
     * A method where extended Table implementations may add their custom
     * attributes for rows.
     * 
     * @param target
     * @param itemId
     */
    protected void paintRowAttributes(PaintTarget target, Object itemId)
            throws PaintException {

    }

    /**
     * Gets the cached visible table contents.
     * 
     * @return the cached visible table contents.
     */
    private Object[][] getVisibleCells() {
        if (pageBuffer == null) {
            refreshRenderedCells();
        }
        return pageBuffer;
    }

    /**
     * Gets the value of property.
     * 
     * By default if the table is editable the fieldFactory is used to create
     * editors for table cells. Otherwise formatPropertyValue is used to format
     * the value representation.
     * 
     * @param rowId
     *            the Id of the row (same as item Id).
     * @param colId
     *            the Id of the column.
     * @param property
     *            the Property to be presented.
     * @return Object Either formatted value or Component for field.
     * @see #setTableFieldFactory(TableFieldFactory)
     */
    protected Object getPropertyValue(Object rowId, Object colId,
            Property property) {
        if (isEditable() && fieldFactory != null) {
            final Field<?> f = fieldFactory.createField(
                    getContainerDataSource(), rowId, colId, this);
            if (f != null) {
                // Remember that we have made this association so we can remove
                // it when the component is removed
                associatedProperties.put(f, property);
                bindPropertyToField(rowId, colId, property, f);
                return f;
            }
        }

        return formatPropertyValue(rowId, colId, property);
    }

    /**
     * Binds an item property to a field generated by TableFieldFactory. The
     * default behavior is to bind property straight to Field. If
     * Property.Viewer type property (e.g. PropertyFormatter) is already set for
     * field, the property is bound to that Property.Viewer.
     * 
     * @param rowId
     * @param colId
     * @param property
     * @param field
     * @since 6.7.3
     */
    protected void bindPropertyToField(Object rowId, Object colId,
            Property property, Field field) {
        // check if field has a property that is Viewer set. In that case we
        // expect developer has e.g. PropertyFormatter that he wishes to use and
        // assign the property to the Viewer instead.
        boolean hasFilterProperty = field.getPropertyDataSource() != null
                && (field.getPropertyDataSource() instanceof Property.Viewer);
        if (hasFilterProperty) {
            ((Property.Viewer) field.getPropertyDataSource())
                    .setPropertyDataSource(property);
        } else {
            field.setPropertyDataSource(property);
        }
    }

    /**
     * Formats table cell property values. By default the property.toString()
     * and return a empty string for null properties.
     * 
     * @param rowId
     *            the Id of the row (same as item Id).
     * @param colId
     *            the Id of the column.
     * @param property
     *            the Property to be formatted.
     * @return the String representation of property and its value.
     * @since 3.1
     */
    protected String formatPropertyValue(Object rowId, Object colId,
            Property<?> property) {
        if (property == null) {
            return "";
        }
        Converter<String, Object> converter = null;

        if (hasConverter(colId)) {
            converter = getConverter(colId);
        } else {
            Application app = Application.getCurrentApplication();
            if (app != null) {
                converter = (Converter<String, Object>) app
                        .getConverterFactory().createConverter(String.class,
                                property.getType());
            }
        }
        Object value = property.getValue();
        if (converter != null) {
            return converter.convertToPresentation(value, getLocale());
        }
        return (null != value) ? value.toString() : "";
    }

    /* Action container */

    /**
     * Registers a new action handler for this container
     * 
     * @see com.vaadin.event.Action.Container#addActionHandler(Action.Handler)
     */
    public void addActionHandler(Action.Handler actionHandler) {

        if (actionHandler != null) {

            if (actionHandlers == null) {
                actionHandlers = new LinkedList<Handler>();
                actionMapper = new KeyMapper();
            }

            if (!actionHandlers.contains(actionHandler)) {
                actionHandlers.add(actionHandler);
                // Assures the visual refresh. No need to reset the page buffer
                // before as the content has not changed, only the action
                // handlers.
                refreshRenderedCells();
            }

        }
    }

    /**
     * Removes a previously registered action handler for the contents of this
     * container.
     * 
     * @see com.vaadin.event.Action.Container#removeActionHandler(Action.Handler)
     */
    public void removeActionHandler(Action.Handler actionHandler) {

        if (actionHandlers != null && actionHandlers.contains(actionHandler)) {

            actionHandlers.remove(actionHandler);

            if (actionHandlers.isEmpty()) {
                actionHandlers = null;
                actionMapper = null;
            }

            // Assures the visual refresh. No need to reset the page buffer
            // before as the content has not changed, only the action
            // handlers.
            refreshRenderedCells();
        }
    }

    /**
     * Removes all action handlers
     */
    public void removeAllActionHandlers() {
        actionHandlers = null;
        actionMapper = null;
        // Assures the visual refresh. No need to reset the page buffer
        // before as the content has not changed, only the action
        // handlers.
        refreshRenderedCells();
    }

    /* Property value change listening support */

    /**
     * Notifies this listener that the Property's value has changed.
     * 
     * Also listens changes in rendered items to refresh content area.
     * 
     * @see com.vaadin.data.Property.ValueChangeListener#valueChange(Property.ValueChangeEvent)
     */
    @Override
    public void valueChange(Property.ValueChangeEvent event) {
        if (event.getProperty() == this
                || event.getProperty() == getPropertyDataSource()) {
            super.valueChange(event);
        } else {
            refreshRowCache();
            containerChangeToBeRendered = true;
        }
        requestRepaint();
    }

    /**
     * Clears the current page buffer. Call this before
     * {@link #refreshRenderedCells()} to ensure that all content is updated
     * from the properties.
     */
    protected void resetPageBuffer() {
        firstToBeRenderedInClient = -1;
        lastToBeRenderedInClient = -1;
        reqFirstRowToPaint = -1;
        reqRowsToPaint = -1;
        pageBuffer = null;
    }

    /**
     * Notifies the component that it is connected to an application.
     * 
     * @see com.vaadin.ui.Component#attach()
     */
    @Override
    public void attach() {
        super.attach();

        refreshRenderedCells();

        if (visibleComponents != null) {
            for (final Iterator<Component> i = visibleComponents.iterator(); i
                    .hasNext();) {
                i.next().attach();
            }
        }
    }

    /**
     * Notifies the component that it is detached from the application
     * 
     * @see com.vaadin.ui.Component#detach()
     */
    @Override
    public void detach() {
        super.detach();

        if (visibleComponents != null) {
            for (final Iterator<Component> i = visibleComponents.iterator(); i
                    .hasNext();) {
                i.next().detach();
            }
        }
    }

    /**
     * Removes all Items from the Container.
     * 
     * @see com.vaadin.data.Container#removeAllItems()
     */
    @Override
    public boolean removeAllItems() {
        currentPageFirstItemId = null;
        currentPageFirstItemIndex = 0;
        return super.removeAllItems();
    }

    /**
     * Removes the Item identified by <code>ItemId</code> from the Container.
     * 
     * @see com.vaadin.data.Container#removeItem(Object)
     */
    @Override
    public boolean removeItem(Object itemId) {
        final Object nextItemId = nextItemId(itemId);
        final boolean ret = super.removeItem(itemId);
        if (ret && (itemId != null) && (itemId.equals(currentPageFirstItemId))) {
            currentPageFirstItemId = nextItemId;
        }
        if (!(items instanceof Container.ItemSetChangeNotifier)) {
            refreshRowCache();
        }
        return ret;
    }

    /**
     * Removes a Property specified by the given Property ID from the Container.
     * 
     * @see com.vaadin.data.Container#removeContainerProperty(Object)
     */
    @Override
    public boolean removeContainerProperty(Object propertyId)
            throws UnsupportedOperationException {

        // If a visible property is removed, remove the corresponding column
        visibleColumns.remove(propertyId);
        columnAlignments.remove(propertyId);
        columnIcons.remove(propertyId);
        columnHeaders.remove(propertyId);
        columnFooters.remove(propertyId);

        return super.removeContainerProperty(propertyId);
    }

    /**
     * Adds a new property to the table and show it as a visible column.
     * 
     * @param propertyId
     *            the Id of the proprty.
     * @param type
     *            the class of the property.
     * @param defaultValue
     *            the default value given for all existing items.
     * @see com.vaadin.data.Container#addContainerProperty(Object, Class,
     *      Object)
     */
    @Override
    public boolean addContainerProperty(Object propertyId, Class<?> type,
            Object defaultValue) throws UnsupportedOperationException {

        boolean visibleColAdded = false;
        if (!visibleColumns.contains(propertyId)) {
            visibleColumns.add(propertyId);
            visibleColAdded = true;
        }

        if (!super.addContainerProperty(propertyId, type, defaultValue)) {
            if (visibleColAdded) {
                visibleColumns.remove(propertyId);
            }
            return false;
        }
        if (!(items instanceof Container.PropertySetChangeNotifier)) {
            refreshRowCache();
        }
        return true;
    }

    /**
     * Adds a new property to the table and show it as a visible column.
     * 
     * @param propertyId
     *            the Id of the proprty
     * @param type
     *            the class of the property
     * @param defaultValue
     *            the default value given for all existing items
     * @param columnHeader
     *            the Explicit header of the column. If explicit header is not
     *            needed, this should be set null.
     * @param columnIcon
     *            the Icon of the column. If icon is not needed, this should be
     *            set null.
     * @param columnAlignment
     *            the Alignment of the column. Null implies align left.
     * @throws UnsupportedOperationException
     *             if the operation is not supported.
     * @see com.vaadin.data.Container#addContainerProperty(Object, Class,
     *      Object)
     */
    public boolean addContainerProperty(Object propertyId, Class<?> type,
            Object defaultValue, String columnHeader, Resource columnIcon,
            String columnAlignment) throws UnsupportedOperationException {
        if (!this.addContainerProperty(propertyId, type, defaultValue)) {
            return false;
        }
        setColumnAlignment(propertyId, columnAlignment);
        setColumnHeader(propertyId, columnHeader);
        setColumnIcon(propertyId, columnIcon);
        return true;
    }

    /**
     * Adds a generated column to the Table.
     * <p>
     * A generated column is a column that exists only in the Table, not as a
     * property in the underlying Container. It shows up just as a regular
     * column.
     * </p>
     * <p>
     * A generated column will override a property with the same id, so that the
     * generated column is shown instead of the column representing the
     * property. Note that getContainerProperty() will still get the real
     * property.
     * </p>
     * <p>
     * Table will not listen to value change events from properties overridden
     * by generated columns. If the content of your generated column depends on
     * properties that are not directly visible in the table, attach value
     * change listener to update the content on all depended properties.
     * Otherwise your UI might not get updated as expected.
     * </p>
     * <p>
     * Also note that getVisibleColumns() will return the generated columns,
     * while getContainerPropertyIds() will not.
     * </p>
     * 
     * @param id
     *            the id of the column to be added
     * @param generatedColumn
     *            the {@link ColumnGenerator} to use for this column
     */
    public void addGeneratedColumn(Object id, ColumnGenerator generatedColumn) {
        if (generatedColumn == null) {
            throw new IllegalArgumentException(
                    "Can not add null as a GeneratedColumn");
        }
        if (columnGenerators.containsKey(id)) {
            throw new IllegalArgumentException(
                    "Can not add the same GeneratedColumn twice, id:" + id);
        } else {
            columnGenerators.put(id, generatedColumn);
            /*
             * add to visible column list unless already there (overriding
             * column from DS)
             */
            if (!visibleColumns.contains(id)) {
                visibleColumns.add(id);
            }
            refreshRowCache();
        }
    }

    /**
     * Returns the ColumnGenerator used to generate the given column.
     * 
     * @param columnId
     *            The id of the generated column
     * @return The ColumnGenerator used for the given columnId or null.
     */
    public ColumnGenerator getColumnGenerator(Object columnId)
            throws IllegalArgumentException {
        return columnGenerators.get(columnId);
    }

    /**
     * Removes a generated column previously added with addGeneratedColumn.
     * 
     * @param columnId
     *            id of the generated column to remove
     * @return true if the column could be removed (existed in the Table)
     */
    public boolean removeGeneratedColumn(Object columnId) {
        if (columnGenerators.containsKey(columnId)) {
            columnGenerators.remove(columnId);
            // remove column from visibleColumns list unless it exists in
            // container (generator previously overrode this column)
            if (!items.getContainerPropertyIds().contains(columnId)) {
                visibleColumns.remove(columnId);
            }
            refreshRowCache();
            return true;
        } else {
            return false;
        }
    }

    /**
     * Returns item identifiers of the items which are currently rendered on the
     * client.
     * <p>
     * Note, that some due to historical reasons the name of the method is bit
     * misleading. Some items may be partly or totally out of the viewport of
     * the table's scrollable area. Actually detecting rows which can be
     * actually seen by the end user may be problematic due to the client server
     * architecture. Using {@link #getCurrentPageFirstItemId()} combined with
     * {@link #getPageLength()} may produce good enough estimates in some
     * situations.
     * 
     * @see com.vaadin.ui.Select#getVisibleItemIds()
     */
    @Override
    public Collection<?> getVisibleItemIds() {

        final LinkedList<Object> visible = new LinkedList<Object>();

        final Object[][] cells = getVisibleCells();
        // may be null if the table has not been rendered yet (e.g. not attached
        // to a layout)
        if (null != cells) {
            for (int i = 0; i < cells[CELL_ITEMID].length; i++) {
                visible.add(cells[CELL_ITEMID][i]);
            }
        }

        return visible;
    }

    /**
     * Container datasource item set change. Table must flush its buffers on
     * change.
     * 
     * @see com.vaadin.data.Container.ItemSetChangeListener#containerItemSetChange(com.vaadin.data.Container.ItemSetChangeEvent)
     */
    @Override
    public void containerItemSetChange(Container.ItemSetChangeEvent event) {
        super.containerItemSetChange(event);
        if (event instanceof IndexedContainer.ItemSetChangeEvent) {
            IndexedContainer.ItemSetChangeEvent evt = (IndexedContainer.ItemSetChangeEvent) event;
            // if the event is not a global one and the added item is outside
            // the visible/buffered area, no need to do anything
            if (evt.getAddedItemIndex() != -1
                    && (firstToBeRenderedInClient >= 0)
                    && (lastToBeRenderedInClient >= 0)
                    && (firstToBeRenderedInClient > evt.getAddedItemIndex() || lastToBeRenderedInClient < evt
                            .getAddedItemIndex())) {
                return;
            }
        }
        // ensure that page still has first item in page, ignore buffer refresh
        // (forced in this method)
        setCurrentPageFirstItemIndex(getCurrentPageFirstItemIndex(), false);

        refreshRowCache();
    }

    /**
     * Container datasource property set change. Table must flush its buffers on
     * change.
     * 
     * @see com.vaadin.data.Container.PropertySetChangeListener#containerPropertySetChange(com.vaadin.data.Container.PropertySetChangeEvent)
     */
    @Override
    public void containerPropertySetChange(
            Container.PropertySetChangeEvent event) {
        disableContentRefreshing();
        super.containerPropertySetChange(event);

        // sanitetize visibleColumns. note that we are not adding previously
        // non-existing properties as columns
        Collection<?> containerPropertyIds = getContainerDataSource()
                .getContainerPropertyIds();

        LinkedList<Object> newVisibleColumns = new LinkedList<Object>(
                visibleColumns);
        for (Iterator<Object> iterator = newVisibleColumns.iterator(); iterator
                .hasNext();) {
            Object id = iterator.next();
            if (!(containerPropertyIds.contains(id) || columnGenerators
                    .containsKey(id))) {
                iterator.remove();
            }
        }
        setVisibleColumns(newVisibleColumns.toArray());
        // same for collapsed columns
        for (Iterator<Object> iterator = collapsedColumns.iterator(); iterator
                .hasNext();) {
            Object id = iterator.next();
            if (!(containerPropertyIds.contains(id) || columnGenerators
                    .containsKey(id))) {
                iterator.remove();
            }
        }

        resetPageBuffer();
        enableContentRefreshing(true);
    }

    /**
     * Adding new items is not supported.
     * 
     * @throws UnsupportedOperationException
     *             if set to true.
     * @see com.vaadin.ui.Select#setNewItemsAllowed(boolean)
     */
    @Override
    public void setNewItemsAllowed(boolean allowNewOptions)
            throws UnsupportedOperationException {
        if (allowNewOptions) {
            throw new UnsupportedOperationException();
        }
    }

    /**
     * Gets the ID of the Item following the Item that corresponds to itemId.
     * 
     * @see com.vaadin.data.Container.Ordered#nextItemId(java.lang.Object)
     */
    public Object nextItemId(Object itemId) {
        return ((Container.Ordered) items).nextItemId(itemId);
    }

    /**
     * Gets the ID of the Item preceding the Item that corresponds to the
     * itemId.
     * 
     * @see com.vaadin.data.Container.Ordered#prevItemId(java.lang.Object)
     */
    public Object prevItemId(Object itemId) {
        return ((Container.Ordered) items).prevItemId(itemId);
    }

    /**
     * Gets the ID of the first Item in the Container.
     * 
     * @see com.vaadin.data.Container.Ordered#firstItemId()
     */
    public Object firstItemId() {
        return ((Container.Ordered) items).firstItemId();
    }

    /**
     * Gets the ID of the last Item in the Container.
     * 
     * @see com.vaadin.data.Container.Ordered#lastItemId()
     */
    public Object lastItemId() {
        return ((Container.Ordered) items).lastItemId();
    }

    /**
     * Tests if the Item corresponding to the given Item ID is the first Item in
     * the Container.
     * 
     * @see com.vaadin.data.Container.Ordered#isFirstId(java.lang.Object)
     */
    public boolean isFirstId(Object itemId) {
        return ((Container.Ordered) items).isFirstId(itemId);
    }

    /**
     * Tests if the Item corresponding to the given Item ID is the last Item in
     * the Container.
     * 
     * @see com.vaadin.data.Container.Ordered#isLastId(java.lang.Object)
     */
    public boolean isLastId(Object itemId) {
        return ((Container.Ordered) items).isLastId(itemId);
    }

    /**
     * Adds new item after the given item.
     * 
     * @see com.vaadin.data.Container.Ordered#addItemAfter(java.lang.Object)
     */
    public Object addItemAfter(Object previousItemId)
            throws UnsupportedOperationException {
        Object itemId = ((Container.Ordered) items)
                .addItemAfter(previousItemId);
        if (!(items instanceof Container.ItemSetChangeNotifier)) {
            refreshRowCache();
        }
        return itemId;
    }

    /**
     * Adds new item after the given item.
     * 
     * @see com.vaadin.data.Container.Ordered#addItemAfter(java.lang.Object,
     *      java.lang.Object)
     */
    public Item addItemAfter(Object previousItemId, Object newItemId)
            throws UnsupportedOperationException {
        Item item = ((Container.Ordered) items).addItemAfter(previousItemId,
                newItemId);
        if (!(items instanceof Container.ItemSetChangeNotifier)) {
            refreshRowCache();
        }
        return item;
    }

    /**
     * Sets the TableFieldFactory that is used to create editor for table cells.
     * 
     * The TableFieldFactory is only used if the Table is editable. By default
     * the DefaultFieldFactory is used.
     * 
     * @param fieldFactory
     *            the field factory to set.
     * @see #isEditable
     * @see DefaultFieldFactory
     */
    public void setTableFieldFactory(TableFieldFactory fieldFactory) {
        this.fieldFactory = fieldFactory;

        // Assure visual refresh
        refreshRowCache();
    }

    /**
     * Gets the TableFieldFactory that is used to create editor for table cells.
     * 
     * The FieldFactory is only used if the Table is editable.
     * 
     * @return TableFieldFactory used to create the Field instances.
     * @see #isEditable
     */
    public TableFieldFactory getTableFieldFactory() {
        return fieldFactory;
    }

    /**
     * Is table editable.
     * 
     * If table is editable a editor of type Field is created for each table
     * cell. The assigned FieldFactory is used to create the instances.
     * 
     * To provide custom editors for table cells create a class implementins the
     * FieldFactory interface, and assign it to table, and set the editable
     * property to true.
     * 
     * @return true if table is editable, false oterwise.
     * @see Field
     * @see FieldFactory
     * 
     */
    public boolean isEditable() {
        return editable;
    }

    /**
     * Sets the editable property.
     * 
     * If table is editable a editor of type Field is created for each table
     * cell. The assigned FieldFactory is used to create the instances.
     * 
     * To provide custom editors for table cells create a class implementins the
     * FieldFactory interface, and assign it to table, and set the editable
     * property to true.
     * 
     * @param editable
     *            true if table should be editable by user.
     * @see Field
     * @see FieldFactory
     * 
     */
    public void setEditable(boolean editable) {
        this.editable = editable;

        // Assure visual refresh
        refreshRowCache();
    }

    /**
     * Sorts the table.
     * 
     * @throws UnsupportedOperationException
     *             if the container data source does not implement
     *             Container.Sortable
     * @see com.vaadin.data.Container.Sortable#sort(java.lang.Object[],
     *      boolean[])
     * 
     */
    public void sort(Object[] propertyId, boolean[] ascending)
            throws UnsupportedOperationException {
        final Container c = getContainerDataSource();
        if (c instanceof Container.Sortable) {
            final int pageIndex = getCurrentPageFirstItemIndex();
            ((Container.Sortable) c).sort(propertyId, ascending);
            setCurrentPageFirstItemIndex(pageIndex);
            refreshRowCache();

        } else if (c != null) {
            throw new UnsupportedOperationException(
                    "Underlying Data does not allow sorting");
        }
    }

    /**
     * Sorts the table by currently selected sorting column.
     * 
     * @throws UnsupportedOperationException
     *             if the container data source does not implement
     *             Container.Sortable
     */
    public void sort() {
        if (getSortContainerPropertyId() == null) {
            return;
        }
        sort(new Object[] { sortContainerPropertyId },
                new boolean[] { sortAscending });
    }

    /**
     * Gets the container property IDs, which can be used to sort the item.
     * 
     * @see com.vaadin.data.Container.Sortable#getSortableContainerPropertyIds()
     */
    public Collection<?> getSortableContainerPropertyIds() {
        final Container c = getContainerDataSource();
        if (c instanceof Container.Sortable && !isSortDisabled()) {
            return ((Container.Sortable) c).getSortableContainerPropertyIds();
        } else {
            return new LinkedList<Object>();
        }
    }

    /**
     * Gets the currently sorted column property ID.
     * 
     * @return the Container property id of the currently sorted column.
     */
    public Object getSortContainerPropertyId() {
        return sortContainerPropertyId;
    }

    /**
     * Sets the currently sorted column property id.
     * 
     * @param propertyId
     *            the Container property id of the currently sorted column.
     */
    public void setSortContainerPropertyId(Object propertyId) {
        setSortContainerPropertyId(propertyId, true);
    }

    /**
     * Internal method to set currently sorted column property id. With doSort
     * flag actual sorting may be bypassed.
     * 
     * @param propertyId
     * @param doSort
     */
    private void setSortContainerPropertyId(Object propertyId, boolean doSort) {
        if ((sortContainerPropertyId != null && !sortContainerPropertyId
                .equals(propertyId))
                || (sortContainerPropertyId == null && propertyId != null)) {
            sortContainerPropertyId = propertyId;

            if (doSort) {
                sort();
                // Assures the visual refresh. This should not be necessary as
                // sort() calls refreshRowCache
                refreshRenderedCells();
            }
        }
    }

    /**
     * Is the table currently sorted in ascending order.
     * 
     * @return <code>true</code> if ascending, <code>false</code> if descending.
     */
    public boolean isSortAscending() {
        return sortAscending;
    }

    /**
     * Sets the table in ascending order.
     * 
     * @param ascending
     *            <code>true</code> if ascending, <code>false</code> if
     *            descending.
     */
    public void setSortAscending(boolean ascending) {
        setSortAscending(ascending, true);
    }

    /**
     * Internal method to set sort ascending. With doSort flag actual sort can
     * be bypassed.
     * 
     * @param ascending
     * @param doSort
     */
    private void setSortAscending(boolean ascending, boolean doSort) {
        if (sortAscending != ascending) {
            sortAscending = ascending;
            if (doSort) {
                sort();
                // Assures the visual refresh. This should not be necessary as
                // sort() calls refreshRowCache
                refreshRenderedCells();
            }
        }
    }

    /**
     * Is sorting disabled altogether.
     * 
     * True iff no sortable columns are given even in the case where data source
     * would support this.
     * 
     * @return True iff sorting is disabled.
     */
    public boolean isSortDisabled() {
        return sortDisabled;
    }

    /**
     * Disables the sorting altogether.
     * 
     * To disable sorting altogether, set to true. In this case no sortable
     * columns are given even in the case where datasource would support this.
     * 
     * @param sortDisabled
     *            True iff sorting is disabled.
     */
    public void setSortDisabled(boolean sortDisabled) {
        if (this.sortDisabled != sortDisabled) {
            this.sortDisabled = sortDisabled;
            requestRepaint();
        }
    }

    /**
     * Table does not support lazy options loading mode. Setting this true will
     * throw UnsupportedOperationException.
     * 
     * @see com.vaadin.ui.Select#setLazyLoading(boolean)
     */
    public void setLazyLoading(boolean useLazyLoading) {
        if (useLazyLoading) {
            throw new UnsupportedOperationException(
                    "Lazy options loading is not supported by Table.");
        }
    }

    /**
     * Used to create "generated columns"; columns that exist only in the Table,
     * not in the underlying Container. Implement this interface and pass it to
     * Table.addGeneratedColumn along with an id for the column to be generated.
     * 
     */
    public interface ColumnGenerator extends Serializable {

        /**
         * Called by Table when a cell in a generated column needs to be
         * generated.
         * 
         * @param source
         *            the source Table
         * @param itemId
         *            the itemId (aka rowId) for the of the cell to be generated
         * @param columnId
         *            the id for the generated column (as specified in
         *            addGeneratedColumn)
         * @return A {@link Component} that should be rendered in the cell or a
         *         {@link String} that should be displayed in the cell. Other
         *         return values are not supported.
         */
        public abstract Object generateCell(Table source, Object itemId,
                Object columnId);
    }

    /**
     * Set cell style generator for Table.
     * 
     * @param cellStyleGenerator
     *            New cell style generator or null to remove generator.
     */
    public void setCellStyleGenerator(CellStyleGenerator cellStyleGenerator) {
        this.cellStyleGenerator = cellStyleGenerator;
        // Assures the visual refresh. No need to reset the page buffer
        // before as the content has not changed, only the style generators
        refreshRenderedCells();

    }

    /**
     * Get the current cell style generator.
     * 
     */
    public CellStyleGenerator getCellStyleGenerator() {
        return cellStyleGenerator;
    }

    /**
     * Allow to define specific style on cells (and rows) contents. Implements
     * this interface and pass it to Table.setCellStyleGenerator. Row styles are
     * generated when porpertyId is null. The CSS class name that will be added
     * to the cell content is <tt>v-table-cell-content-[style name]</tt>, and
     * the row style will be <tt>v-table-row-[style name]</tt>.
     */
    public interface CellStyleGenerator extends Serializable {

        /**
         * Called by Table when a cell (and row) is painted.
         * 
         * @param itemId
         *            The itemId of the painted cell
         * @param propertyId
         *            The propertyId of the cell, null when getting row style
         * @return The style name to add to this cell or row. (the CSS class
         *         name will be v-table-cell-content-[style name], or
         *         v-table-row-[style name] for rows)
         */
        public abstract String getStyle(Object itemId, Object propertyId);
    }

    public void addListener(ItemClickListener listener) {
        addListener(VScrollTable.ITEM_CLICK_EVENT_ID, ItemClickEvent.class,
                listener, ItemClickEvent.ITEM_CLICK_METHOD);
    }

    public void removeListener(ItemClickListener listener) {
        removeListener(VScrollTable.ITEM_CLICK_EVENT_ID, ItemClickEvent.class,
                listener);
    }

    // Identical to AbstractCompoenentContainer.setEnabled();
    @Override
    public void setEnabled(boolean enabled) {
        super.setEnabled(enabled);
        if (getParent() != null && !getParent().isEnabled()) {
            // some ancestor still disabled, don't update children
            return;
        } else {
            requestRepaintAll();
        }
    }

    // Virtually identical to AbstractCompoenentContainer.setEnabled();
    public void requestRepaintAll() {
        requestRepaint();
        if (visibleComponents != null) {
            for (Iterator<Component> childIterator = visibleComponents
                    .iterator(); childIterator.hasNext();) {
                Component c = childIterator.next();
                if (c instanceof Form) {
                    // Form has children in layout, but is not
                    // ComponentContainer
                    c.requestRepaint();
                    ((Form) c).getLayout().requestRepaintAll();
                } else if (c instanceof Table) {
                    ((Table) c).requestRepaintAll();
                } else if (c instanceof ComponentContainer) {
                    ((ComponentContainer) c).requestRepaintAll();
                } else {
                    c.requestRepaint();
                }
            }
        }
    }

    /**
     * Sets the drag start mode of the Table. Drag start mode controls how Table
     * behaves as a drag source.
     * 
     * @param newDragMode
     */
    public void setDragMode(TableDragMode newDragMode) {
        dragMode = newDragMode;
        requestRepaint();
    }

    /**
     * @return the current start mode of the Table. Drag start mode controls how
     *         Table behaves as a drag source.
     */
    public TableDragMode getDragMode() {
        return dragMode;
    }

    /**
     * Concrete implementation of {@link DataBoundTransferable} for data
     * transferred from a table.
     * 
     * @see {@link DataBoundTransferable}.
     * 
     * @since 6.3
     */
    public class TableTransferable extends DataBoundTransferable {

        protected TableTransferable(Map<String, Object> rawVariables) {
            super(Table.this, rawVariables);
            Object object = rawVariables.get("itemId");
            if (object != null) {
                setData("itemId", itemIdMapper.get((String) object));
            }
            object = rawVariables.get("propertyId");
            if (object != null) {
                setData("propertyId", columnIdMap.get((String) object));
            }
        }

        @Override
        public Object getItemId() {
            return getData("itemId");
        }

        @Override
        public Object getPropertyId() {
            return getData("propertyId");
        }

        @Override
        public Table getSourceComponent() {
            return (Table) super.getSourceComponent();
        }

    }

    public TableTransferable getTransferable(Map<String, Object> rawVariables) {
        TableTransferable transferable = new TableTransferable(rawVariables);
        return transferable;
    }

    public DropHandler getDropHandler() {
        return dropHandler;
    }

    public void setDropHandler(DropHandler dropHandler) {
        this.dropHandler = dropHandler;
    }

    public AbstractSelectTargetDetails translateDropTargetDetails(
            Map<String, Object> clientVariables) {
        return new AbstractSelectTargetDetails(clientVariables);
    }

    /**
     * Sets the behavior of how the multi-select mode should behave when the
     * table is both selectable and in multi-select mode.
     * <p>
     * Note, that on some clients the mode may not be respected. E.g. on touch
     * based devices CTRL/SHIFT base selection method is invalid, so touch based
     * browsers always use the {@link MultiSelectMode#SIMPLE}.
     * 
     * @param mode
     *            The select mode of the table
     */
    public void setMultiSelectMode(MultiSelectMode mode) {
        multiSelectMode = mode;
        requestRepaint();
    }

    /**
     * Returns the select mode in which multi-select is used.
     * 
     * @return The multi select mode
     */
    public MultiSelectMode getMultiSelectMode() {
        return multiSelectMode;
    }

    /**
     * Lazy loading accept criterion for Table. Accepted target rows are loaded
     * from server once per drag and drop operation. Developer must override one
     * method that decides on which rows the currently dragged data can be
     * dropped.
     * 
     * <p>
     * Initially pretty much no data is sent to client. On first required
     * criterion check (per drag request) the client side data structure is
     * initialized from server and no subsequent requests requests are needed
     * during that drag and drop operation.
     */
    @ClientCriterion(VLazyInitItemIdentifiers.class)
    public static abstract class TableDropCriterion extends ServerSideCriterion {

        private Table table;

        private Set<Object> allowedItemIds;

        /*
         * (non-Javadoc)
         * 
         * @see
         * com.vaadin.event.dd.acceptcriteria.ServerSideCriterion#getIdentifier
         * ()
         */
        @Override
        protected String getIdentifier() {
            return TableDropCriterion.class.getCanonicalName();
        }

        /*
         * (non-Javadoc)
         * 
         * @see
         * com.vaadin.event.dd.acceptcriteria.AcceptCriterion#accepts(com.vaadin
         * .event.dd.DragAndDropEvent)
         */
        @SuppressWarnings("unchecked")
        public boolean accept(DragAndDropEvent dragEvent) {
            AbstractSelectTargetDetails dropTargetData = (AbstractSelectTargetDetails) dragEvent
                    .getTargetDetails();
            table = (Table) dragEvent.getTargetDetails().getTarget();
            Collection<?> visibleItemIds = table.getVisibleItemIds();
            allowedItemIds = getAllowedItemIds(dragEvent, table,
                    (Collection<Object>) visibleItemIds);

            return allowedItemIds.contains(dropTargetData.getItemIdOver());
        }

        /*
         * (non-Javadoc)
         * 
         * @see
         * com.vaadin.event.dd.acceptcriteria.AcceptCriterion#paintResponse(
         * com.vaadin.terminal.PaintTarget)
         */
        @Override
        public void paintResponse(PaintTarget target) throws PaintException {
            /*
             * send allowed nodes to client so subsequent requests can be
             * avoided
             */
            Object[] array = allowedItemIds.toArray();
            for (int i = 0; i < array.length; i++) {
                String key = table.itemIdMapper.key(array[i]);
                array[i] = key;
            }
            target.addAttribute("allowedIds", array);
        }

        /**
         * @param dragEvent
         * @param table
         *            the table for which the allowed item identifiers are
         *            defined
         * @param visibleItemIds
         *            the list of currently rendered item identifiers, accepted
         *            item id's need to be detected only for these visible items
         * @return the set of identifiers for items on which the dragEvent will
         *         be accepted
         */
        protected abstract Set<Object> getAllowedItemIds(
                DragAndDropEvent dragEvent, Table table,
                Collection<Object> visibleItemIds);

    }

    /**
     * Click event fired when clicking on the Table headers. The event includes
     * a reference the the Table the event originated from, the property id of
     * the column which header was pressed and details about the mouse event
     * itself.
     */
    public static class HeaderClickEvent extends ClickEvent {
        public static final Method HEADER_CLICK_METHOD;

        static {
            try {
                // Set the header click method
                HEADER_CLICK_METHOD = HeaderClickListener.class
                        .getDeclaredMethod("headerClick",
                                new Class[] { HeaderClickEvent.class });
            } catch (final java.lang.NoSuchMethodException e) {
                // This should never happen
                throw new java.lang.RuntimeException(e);
            }
        }

        // The property id of the column which header was pressed
        private final Object columnPropertyId;

        public HeaderClickEvent(Component source, Object propertyId,
                MouseEventDetails details) {
            super(source, details);
            columnPropertyId = propertyId;
        }

        /**
         * Gets the property id of the column which header was pressed
         * 
         * @return The column propety id
         */
        public Object getPropertyId() {
            return columnPropertyId;
        }
    }

    /**
     * Click event fired when clicking on the Table footers. The event includes
     * a reference the the Table the event originated from, the property id of
     * the column which header was pressed and details about the mouse event
     * itself.
     */
    public static class FooterClickEvent extends ClickEvent {
        public static final Method FOOTER_CLICK_METHOD;

        static {
            try {
                // Set the header click method
                FOOTER_CLICK_METHOD = FooterClickListener.class
                        .getDeclaredMethod("footerClick",
                                new Class[] { FooterClickEvent.class });
            } catch (final java.lang.NoSuchMethodException e) {
                // This should never happen
                throw new java.lang.RuntimeException(e);
            }
        }

        // The property id of the column which header was pressed
        private final Object columnPropertyId;

        /**
         * Constructor
         * 
         * @param source
         *            The source of the component
         * @param propertyId
         *            The propertyId of the column
         * @param details
         *            The mouse details of the click
         */
        public FooterClickEvent(Component source, Object propertyId,
                MouseEventDetails details) {
            super(source, details);
            columnPropertyId = propertyId;
        }

        /**
         * Gets the property id of the column which header was pressed
         * 
         * @return The column propety id
         */
        public Object getPropertyId() {
            return columnPropertyId;
        }
    }

    /**
     * Interface for the listener for column header mouse click events. The
     * headerClick method is called when the user presses a header column cell.
     */
    public interface HeaderClickListener extends Serializable {

        /**
         * Called when a user clicks a header column cell
         * 
         * @param event
         *            The event which contains information about the column and
         *            the mouse click event
         */
        public void headerClick(HeaderClickEvent event);
    }

    /**
     * Interface for the listener for column footer mouse click events. The
     * footerClick method is called when the user presses a footer column cell.
     */
    public interface FooterClickListener extends Serializable {

        /**
         * Called when a user clicks a footer column cell
         * 
         * @param event
         *            The event which contains information about the column and
         *            the mouse click event
         */
        public void footerClick(FooterClickEvent event);
    }

    /**
     * Adds a header click listener which handles the click events when the user
     * clicks on a column header cell in the Table.
     * <p>
     * The listener will receive events which contain information about which
     * column was clicked and some details about the mouse event.
     * </p>
     * 
     * @param listener
     *            The handler which should handle the header click events.
     */
    public void addListener(HeaderClickListener listener) {
        addListener(VScrollTable.HEADER_CLICK_EVENT_ID, HeaderClickEvent.class,
                listener, HeaderClickEvent.HEADER_CLICK_METHOD);
    }

    /**
     * Removes a header click listener
     * 
     * @param listener
     *            The listener to remove.
     */
    public void removeListener(HeaderClickListener listener) {
        removeListener(VScrollTable.HEADER_CLICK_EVENT_ID,
                HeaderClickEvent.class, listener);
    }

    /**
     * Adds a footer click listener which handles the click events when the user
     * clicks on a column footer cell in the Table.
     * <p>
     * The listener will receive events which contain information about which
     * column was clicked and some details about the mouse event.
     * </p>
     * 
     * @param listener
     *            The handler which should handle the footer click events.
     */
    public void addListener(FooterClickListener listener) {
        addListener(VScrollTable.FOOTER_CLICK_EVENT_ID, FooterClickEvent.class,
                listener, FooterClickEvent.FOOTER_CLICK_METHOD);
    }

    /**
     * Removes a footer click listener
     * 
     * @param listener
     *            The listener to remove.
     */
    public void removeListener(FooterClickListener listener) {
        removeListener(VScrollTable.FOOTER_CLICK_EVENT_ID,
                FooterClickEvent.class, listener);
    }

    /**
     * Gets the footer caption beneath the rows
     * 
     * @param propertyId
     *            The propertyId of the column *
     * @return The caption of the footer or NULL if not set
     */
    public String getColumnFooter(Object propertyId) {
        return columnFooters.get(propertyId);
    }

    /**
     * Sets the column footer caption. The column footer caption is the text
     * displayed beneath the column if footers have been set visible.
     * 
     * @param propertyId
     *            The properyId of the column
     * 
     * @param footer
     *            The caption of the footer
     */
    public void setColumnFooter(Object propertyId, String footer) {
        if (footer == null) {
            columnFooters.remove(propertyId);
        } else {
            columnFooters.put(propertyId, footer);
        }

        requestRepaint();
    }

    /**
     * Sets the footer visible in the bottom of the table.
     * <p>
     * The footer can be used to add column related data like sums to the bottom
     * of the Table using setColumnFooter(Object propertyId, String footer).
     * </p>
     * 
     * @param visible
     *            Should the footer be visible
     */
    public void setFooterVisible(boolean visible) {
        if (visible != columnFootersVisible) {
            columnFootersVisible = visible;
            requestRepaint();
        }
    }

    /**
     * Is the footer currently visible?
     * 
     * @return Returns true if visible else false
     */
    public boolean isFooterVisible() {
        return columnFootersVisible;
    }

    /**
     * This event is fired when a column is resized. The event contains the
     * columns property id which was fired, the previous width of the column and
     * the width of the column after the resize.
     */
    public static class ColumnResizeEvent extends Component.Event {
        public static final Method COLUMN_RESIZE_METHOD;

        static {
            try {
                COLUMN_RESIZE_METHOD = ColumnResizeListener.class
                        .getDeclaredMethod("columnResize",
                                new Class[] { ColumnResizeEvent.class });
            } catch (final java.lang.NoSuchMethodException e) {
                // This should never happen
                throw new java.lang.RuntimeException(e);
            }
        }

        private final int previousWidth;
        private final int currentWidth;
        private final Object columnPropertyId;

        /**
         * Constructor
         * 
         * @param source
         *            The source of the event
         * @param propertyId
         *            The columns property id
         * @param previous
         *            The width in pixels of the column before the resize event
         * @param current
         *            The width in pixels of the column after the resize event
         */
        public ColumnResizeEvent(Component source, Object propertyId,
                int previous, int current) {
            super(source);
            previousWidth = previous;
            currentWidth = current;
            columnPropertyId = propertyId;
        }

        /**
         * Get the column property id of the column that was resized.
         * 
         * @return The column property id
         */
        public Object getPropertyId() {
            return columnPropertyId;
        }

        /**
         * Get the width in pixels of the column before the resize event
         * 
         * @return Width in pixels
         */
        public int getPreviousWidth() {
            return previousWidth;
        }

        /**
         * Get the width in pixels of the column after the resize event
         * 
         * @return Width in pixels
         */
        public int getCurrentWidth() {
            return currentWidth;
        }
    }

    /**
     * Interface for listening to column resize events.
     */
    public interface ColumnResizeListener extends Serializable {

        /**
         * This method is triggered when the column has been resized
         * 
         * @param event
         *            The event which contains the column property id, the
         *            previous width of the column and the current width of the
         *            column
         */
        public void columnResize(ColumnResizeEvent event);
    }

    /**
     * Adds a column resize listener to the Table. A column resize listener is
     * called when a user resizes a columns width.
     * 
     * @param listener
     *            The listener to attach to the Table
     */
    public void addListener(ColumnResizeListener listener) {
        addListener(VScrollTable.COLUMN_RESIZE_EVENT_ID,
                ColumnResizeEvent.class, listener,
                ColumnResizeEvent.COLUMN_RESIZE_METHOD);
    }

    /**
     * Removes a column resize listener from the Table.
     * 
     * @param listener
     *            The listener to remove
     */
    public void removeListener(ColumnResizeListener listener) {
        removeListener(VScrollTable.COLUMN_RESIZE_EVENT_ID,
                ColumnResizeEvent.class, listener);
    }

    /**
     * This event is fired when a columns are reordered by the end user user.
     */
    public static class ColumnReorderEvent extends Component.Event {
        public static final Method METHOD;

        static {
            try {
                METHOD = ColumnReorderListener.class.getDeclaredMethod(
                        "columnReorder",
                        new Class[] { ColumnReorderEvent.class });
            } catch (final java.lang.NoSuchMethodException e) {
                // This should never happen
                throw new java.lang.RuntimeException(e);
            }
        }

        /**
         * Constructor
         * 
         * @param source
         *            The source of the event
         */
        public ColumnReorderEvent(Component source) {
            super(source);
        }

    }

    /**
     * Interface for listening to column reorder events.
     */
    public interface ColumnReorderListener extends Serializable {

        /**
         * This method is triggered when the column has been reordered
         * 
         * @param event
         */
        public void columnReorder(ColumnReorderEvent event);
    }

    /**
     * Adds a column reorder listener to the Table. A column reorder listener is
     * called when a user reorders columns.
     * 
     * @param listener
     *            The listener to attach to the Table
     */
    public void addListener(ColumnReorderListener listener) {
        addListener(VScrollTable.COLUMN_REORDER_EVENT_ID,
                ColumnReorderEvent.class, listener, ColumnReorderEvent.METHOD);
    }

    /**
     * Removes a column reorder listener from the Table.
     * 
     * @param listener
     *            The listener to remove
     */
    public void removeListener(ColumnReorderListener listener) {
        removeListener(VScrollTable.COLUMN_REORDER_EVENT_ID,
                ColumnReorderEvent.class, listener);
    }

    /**
     * Set the item description generator which generates tooltips for cells and
     * rows in the Table
     * 
     * @param generator
     *            The generator to use or null to disable
     */
    public void setItemDescriptionGenerator(ItemDescriptionGenerator generator) {
        if (generator != itemDescriptionGenerator) {
            itemDescriptionGenerator = generator;
            // Assures the visual refresh. No need to reset the page buffer
            // before as the content has not changed, only the descriptions
            refreshRenderedCells();
        }
    }

    /**
     * Get the item description generator which generates tooltips for cells and
     * rows in the Table.
     */
    public ItemDescriptionGenerator getItemDescriptionGenerator() {
        return itemDescriptionGenerator;
    }

    /**
     * Row generators can be used to replace certain items in a table with a
     * generated string. The generator is called each time the table is
     * rendered, which means that new strings can be generated each time.
     * 
     * Row generators can be used for e.g. summary rows or grouping of items.
     */
    public interface RowGenerator extends Serializable {
        /**
         * Called for every row that is painted in the Table. Returning a
         * GeneratedRow object will cause the row to be painted based on the
         * contents of the GeneratedRow. A generated row is by default styled
         * similarly to a header or footer row.
         * <p>
         * The GeneratedRow data object contains the text that should be
         * rendered in the row. The itemId in the container thus works only as a
         * placeholder.
         * <p>
         * If GeneratedRow.setSpanColumns(true) is used, there will be one
         * String spanning all columns (use setText("Spanning text")). Otherwise
         * you can define one String per visible column.
         * <p>
         * If GeneratedRow.setRenderAsHtml(true) is used, the strings can
         * contain HTML markup, otherwise all strings will be rendered as text
         * (the default).
         * <p>
         * A "v-table-generated-row" CSS class is added to all generated rows.
         * For custom styling of a generated row you can combine a RowGenerator
         * with a CellStyleGenerator.
         * <p>
         * 
         * @param table
         *            The Table that is being painted
         * @param itemId
         *            The itemId for the row
         * @return A GeneratedRow describing how the row should be painted or
         *         null to paint the row with the contents from the container
         */
        public GeneratedRow generateRow(Table table, Object itemId);
    }

    public static class GeneratedRow implements Serializable {
        private boolean htmlContentAllowed = false;
        private boolean spanColumns = false;
        private String[] text = null;

        /**
         * Creates a new generated row. If only one string is passed in, columns
         * are automatically spanned.
         * 
         * @param text
         */
        public GeneratedRow(String... text) {
            setHtmlContentAllowed(false);
            setSpanColumns(text == null || text.length == 1);
            setText(text);
        }

        /**
         * Pass one String if spanColumns is used, one String for each visible
         * column otherwise
         */
        public void setText(String... text) {
            if (text == null || (text.length == 1 && text[0] == null)) {
                text = new String[] { "" };
            }
            this.text = text;
        }

        protected String[] getText() {
            return text;
        }

        protected Object getValue() {
            return getText();
        }

        protected boolean isHtmlContentAllowed() {
            return htmlContentAllowed;
        }

        /**
         * If set to true, all strings passed to {@link #setText(String...)}
         * will be rendered as HTML.
         * 
         * @param htmlContentAllowed
         */
        public void setHtmlContentAllowed(boolean htmlContentAllowed) {
            this.htmlContentAllowed = htmlContentAllowed;
        }

        protected boolean isSpanColumns() {
            return spanColumns;
        }

        /**
         * If set to true, only one string will be rendered, spanning the entire
         * row.
         * 
         * @param spanColumns
         */
        public void setSpanColumns(boolean spanColumns) {
            this.spanColumns = spanColumns;
        }
    }

    /**
     * Assigns a row generator to the table. The row generator will be able to
     * replace rows in the table when it is rendered.
     * 
     * @param generator
     *            the new row generator
     */
    public void setRowGenerator(RowGenerator generator) {
        rowGenerator = generator;
        refreshRowCache();
    }

    /**
     * @return the current row generator
     */
    public RowGenerator getRowGenerator() {
        return rowGenerator;
    }

<<<<<<< HEAD
    /**
     * Sets a converter for a property id.
     * <p>
     * The converter is used to format the the data for the given property id
     * before displaying it in the table.
     * </p>
     * 
     * @param propertyId
     *            The propertyId to format using the converter
     * @param converter
     *            The converter to use for the property id
     */
    public void setConverter(Object propertyId, Converter<String, ?> converter) {
        if (!getContainerPropertyIds().contains(propertyId)) {
            throw new IllegalArgumentException("PropertyId " + propertyId
                    + " must be in the container");
        }
        // FIXME: This check should be here but primitive types like Boolean
        // formatter for boolean property must be handled

        // if (!converter.getSourceType().isAssignableFrom(getType(propertyId)))
        // {
        // throw new IllegalArgumentException("Property type ("
        // + getType(propertyId)
        // + ") must match converter source type ("
        // + converter.getSourceType() + ")");
        // }
        propertyValueConverters.put(propertyId,
                (Converter<String, Object>) converter);
        refreshRowCache();
    }

    /**
     * Checks if there is a converter set explicitly for the given property id.
     * 
     * @param propertyId
     *            The propertyId to check
     * @return true if a converter has been set for the property id, false
     *         otherwise
     */
    protected boolean hasConverter(Object propertyId) {
        return propertyValueConverters.containsKey(propertyId);
    }

    /**
     * Returns the converter used to format the given propertyId.
     * 
     * @param propertyId
     *            The propertyId to check
     * @return The converter used to format the propertyId or null if no
     *         converter has been set
     */
    public Converter<String, Object> getConverter(Object propertyId) {
        return propertyValueConverters.get(propertyId);
    }

=======
    @Override
    public void setVisible(boolean visible) {
        if (!isVisible() && visible) {
            // We need to ensure that the rows are sent to the client when the
            // Table is made visible if it has been rendered as invisible.
            setRowCacheInvalidated(true);
        }
        super.setVisible(visible);
    }
>>>>>>> 9d8b8ee4
}<|MERGE_RESOLUTION|>--- conflicted
+++ resolved
@@ -5135,7 +5135,6 @@
         return rowGenerator;
     }
 
-<<<<<<< HEAD
     /**
      * Sets a converter for a property id.
      * <p>
@@ -5192,7 +5191,6 @@
         return propertyValueConverters.get(propertyId);
     }
 
-=======
     @Override
     public void setVisible(boolean visible) {
         if (!isVisible() && visible) {
@@ -5202,5 +5200,4 @@
         }
         super.setVisible(visible);
     }
->>>>>>> 9d8b8ee4
 }