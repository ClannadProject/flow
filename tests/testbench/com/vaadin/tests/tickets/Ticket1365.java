<<<<<<< HEAD
package com.vaadin.tests.tickets;

import com.vaadin.event.Action;
import com.vaadin.event.Action.Handler;
import com.vaadin.event.ShortcutAction;
import com.vaadin.ui.Label;
import com.vaadin.ui.Root.LegacyWindow;
import com.vaadin.ui.TextField;

public class Ticket1365 extends com.vaadin.Application.LegacyApplication
        implements Handler {

    TextField f = new TextField();

    Label status = new Label("ENTER and CTRL-S fires shortcut action.");

    @Override
    public void init() {
        final LegacyWindow main = new LegacyWindow(getClass().getName()
                .substring(getClass().getName().lastIndexOf(".") + 1));
        setMainWindow(main);

        main.addComponent(f);
        main.addComponent(status);
        main.addActionHandler(this);
        f.focus();

    }

    final static private Action[] actions = new Action[] {
            new ShortcutAction("Enter", ShortcutAction.KeyCode.ENTER,
                    new int[] {}),
            new ShortcutAction("CTRL-S", ShortcutAction.KeyCode.S,
                    new int[] { ShortcutAction.ModifierKey.CTRL }), };

    public Action[] getActions(Object target, Object sender) {
        return actions;
    }

    public void handleAction(Action action, Object sender, Object target) {
        status.setValue("Pressed " + action.getCaption()
                + " to fire shortcut. Texfield value: " + f.getValue());
        f.focus();
    }

=======
package com.vaadin.tests.tickets;

import com.vaadin.event.Action;
import com.vaadin.event.Action.Handler;
import com.vaadin.event.ShortcutAction;
import com.vaadin.ui.Label;
import com.vaadin.ui.TextField;
import com.vaadin.ui.Window;

public class Ticket1365 extends com.vaadin.Application implements Handler {

    TextField f = new TextField();

    Label status = new Label("ENTER and CTRL-S fires shortcut action.");

    @Override
    public void init() {
        final Window main = new Window(getClass().getName().substring(
                getClass().getName().lastIndexOf(".") + 1));
        setMainWindow(main);

        main.addComponent(f);
        main.addComponent(status);
        main.addActionHandler(this);
        f.focus();

    }

    final static private Action[] actions = new Action[] {
            new ShortcutAction("Enter", ShortcutAction.KeyCode.ENTER,
                    new int[] {}),
            new ShortcutAction("CTRL-S", ShortcutAction.KeyCode.S,
                    new int[] { ShortcutAction.ModifierKey.CTRL }), };

    public Action[] getActions(Object target, Object sender) {
        return actions;
    }

    public void handleAction(Action action, Object sender, Object target) {
        status.setValue("Pressed " + action.getCaption()
                + " to fire shortcut. Texfield value: " + f.getValue());
        f.focus();
    }

>>>>>>> 116cd1f2
}<|MERGE_RESOLUTION|>--- conflicted
+++ resolved
@@ -1,4 +1,3 @@
-<<<<<<< HEAD
 package com.vaadin.tests.tickets;
 
 import com.vaadin.event.Action;
@@ -44,50 +43,4 @@
         f.focus();
     }
 
-=======
-package com.vaadin.tests.tickets;
-
-import com.vaadin.event.Action;
-import com.vaadin.event.Action.Handler;
-import com.vaadin.event.ShortcutAction;
-import com.vaadin.ui.Label;
-import com.vaadin.ui.TextField;
-import com.vaadin.ui.Window;
-
-public class Ticket1365 extends com.vaadin.Application implements Handler {
-
-    TextField f = new TextField();
-
-    Label status = new Label("ENTER and CTRL-S fires shortcut action.");
-
-    @Override
-    public void init() {
-        final Window main = new Window(getClass().getName().substring(
-                getClass().getName().lastIndexOf(".") + 1));
-        setMainWindow(main);
-
-        main.addComponent(f);
-        main.addComponent(status);
-        main.addActionHandler(this);
-        f.focus();
-
-    }
-
-    final static private Action[] actions = new Action[] {
-            new ShortcutAction("Enter", ShortcutAction.KeyCode.ENTER,
-                    new int[] {}),
-            new ShortcutAction("CTRL-S", ShortcutAction.KeyCode.S,
-                    new int[] { ShortcutAction.ModifierKey.CTRL }), };
-
-    public Action[] getActions(Object target, Object sender) {
-        return actions;
-    }
-
-    public void handleAction(Action action, Object sender, Object target) {
-        status.setValue("Pressed " + action.getCaption()
-                + " to fire shortcut. Texfield value: " + f.getValue());
-        f.focus();
-    }
-
->>>>>>> 116cd1f2
 }