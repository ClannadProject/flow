<<<<<<< HEAD
package com.vaadin.tests.tickets;

import com.vaadin.Application;
import com.vaadin.ui.Button;
import com.vaadin.ui.Button.ClickEvent;
import com.vaadin.ui.Button.ClickListener;
import com.vaadin.ui.GridLayout;
import com.vaadin.ui.HorizontalLayout;
import com.vaadin.ui.Root.LegacyWindow;

public class Ticket2060 extends Application.LegacyApplication {

    private Button button1;
    private Button button2;
    private Button button3;

    @Override
    public void init() {
        LegacyWindow w = new LegacyWindow(getClass().getSimpleName());
        setMainWindow(w);
        // setTheme("tests-tickets");
        GridLayout layout = new GridLayout(10, 10);
        w.setContent(layout);
        createUI(layout);
    }

    private void createUI(GridLayout layout) {
        HorizontalLayout buttonLayout = new HorizontalLayout();
        button1 = new Button("Button which is 50px wide");
        button1.setWidth("50px");
        button2 = new Button("Button without width");
        button3 = new Button("Click to repaint buttons", new ClickListener() {

            public void buttonClick(ClickEvent event) {
                button1.requestRepaint();
                button2.requestRepaint();
                button3.requestRepaint();

            }

        });

        buttonLayout.addComponent(button1);
        buttonLayout.addComponent(button2);
        buttonLayout.addComponent(button3);

        layout.addComponent(buttonLayout);

    }
}
=======
package com.vaadin.tests.tickets;

import com.vaadin.Application;
import com.vaadin.ui.Button;
import com.vaadin.ui.Button.ClickEvent;
import com.vaadin.ui.Button.ClickListener;
import com.vaadin.ui.GridLayout;
import com.vaadin.ui.HorizontalLayout;
import com.vaadin.ui.Window;

public class Ticket2060 extends Application {

    private Button button1;
    private Button button2;
    private Button button3;

    @Override
    public void init() {
        Window w = new Window(getClass().getSimpleName());
        setMainWindow(w);
        // setTheme("tests-tickets");
        GridLayout layout = new GridLayout(10, 10);
        w.setContent(layout);
        createUI(layout);
    }

    private void createUI(GridLayout layout) {
        HorizontalLayout buttonLayout = new HorizontalLayout();
        button1 = new Button("Button which is 50px wide");
        button1.setWidth("50px");
        button2 = new Button("Button without width");
        button3 = new Button("Click to repaint buttons", new ClickListener() {

            public void buttonClick(ClickEvent event) {
                button1.requestRepaint();
                button2.requestRepaint();
                button3.requestRepaint();

            }

        });

        buttonLayout.addComponent(button1);
        buttonLayout.addComponent(button2);
        buttonLayout.addComponent(button3);

        layout.addComponent(buttonLayout);

    }
}
>>>>>>> 116cd1f2
<|MERGE_RESOLUTION|>--- conflicted
+++ resolved
@@ -1,4 +1,3 @@
-<<<<<<< HEAD
 package com.vaadin.tests.tickets;
 
 import com.vaadin.Application;
@@ -48,56 +47,4 @@
         layout.addComponent(buttonLayout);
 
     }
-}
-=======
-package com.vaadin.tests.tickets;
-
-import com.vaadin.Application;
-import com.vaadin.ui.Button;
-import com.vaadin.ui.Button.ClickEvent;
-import com.vaadin.ui.Button.ClickListener;
-import com.vaadin.ui.GridLayout;
-import com.vaadin.ui.HorizontalLayout;
-import com.vaadin.ui.Window;
-
-public class Ticket2060 extends Application {
-
-    private Button button1;
-    private Button button2;
-    private Button button3;
-
-    @Override
-    public void init() {
-        Window w = new Window(getClass().getSimpleName());
-        setMainWindow(w);
-        // setTheme("tests-tickets");
-        GridLayout layout = new GridLayout(10, 10);
-        w.setContent(layout);
-        createUI(layout);
-    }
-
-    private void createUI(GridLayout layout) {
-        HorizontalLayout buttonLayout = new HorizontalLayout();
-        button1 = new Button("Button which is 50px wide");
-        button1.setWidth("50px");
-        button2 = new Button("Button without width");
-        button3 = new Button("Click to repaint buttons", new ClickListener() {
-
-            public void buttonClick(ClickEvent event) {
-                button1.requestRepaint();
-                button2.requestRepaint();
-                button3.requestRepaint();
-
-            }
-
-        });
-
-        buttonLayout.addComponent(button1);
-        buttonLayout.addComponent(button2);
-        buttonLayout.addComponent(button3);
-
-        layout.addComponent(buttonLayout);
-
-    }
-}
->>>>>>> 116cd1f2
+}