--- conflicted
+++ resolved
@@ -1,4 +1,3 @@
-<<<<<<< HEAD
 package com.vaadin.tests.layouts.layouttester;
 
 import com.vaadin.Application;
@@ -588,595 +587,4 @@
         t.addItem(new Object[] { "YGVYTCTCTRXRXRXRX" }, 2);
         return t;
     }
-}
-=======
-package com.vaadin.tests.layouts.layouttester;
-
-import com.vaadin.Application;
-import com.vaadin.terminal.Resource;
-import com.vaadin.terminal.SystemError;
-import com.vaadin.terminal.ThemeResource;
-import com.vaadin.terminal.UserError;
-import com.vaadin.ui.AbstractComponent;
-import com.vaadin.ui.AbstractField;
-import com.vaadin.ui.Alignment;
-import com.vaadin.ui.Button;
-import com.vaadin.ui.Button.ClickEvent;
-import com.vaadin.ui.CheckBox;
-import com.vaadin.ui.DateField;
-import com.vaadin.ui.HorizontalLayout;
-import com.vaadin.ui.Label;
-import com.vaadin.ui.Layout;
-import com.vaadin.ui.Link;
-import com.vaadin.ui.NativeSelect;
-import com.vaadin.ui.Select;
-import com.vaadin.ui.TabSheet;
-import com.vaadin.ui.Table;
-import com.vaadin.ui.TextField;
-import com.vaadin.ui.VerticalLayout;
-
-public class VerticalLayoutTests extends AbstractLayoutTests {
-
-    public VerticalLayoutTests(Application application) {
-        super();
-    }
-
-    @Override
-    protected Layout getAlignmentTests() {
-        Layout baseLayout = getBaseLayout();
-        ((HorizontalLayout) baseLayout).setSpacing(true);
-        VerticalLayout vlo = getTestLaytout();
-        AbstractComponent[] components = new AbstractComponent[9];
-        Alignment[] alignments = new Alignment[] { Alignment.BOTTOM_CENTER,
-                Alignment.BOTTOM_LEFT, Alignment.BOTTOM_RIGHT,
-                Alignment.MIDDLE_CENTER, Alignment.MIDDLE_LEFT,
-                Alignment.MIDDLE_RIGHT, Alignment.TOP_CENTER,
-                Alignment.TOP_LEFT, Alignment.TOP_RIGHT };
-
-        for (int i = 0; i < components.length / 2; i++) {
-            components[i] = new TextField();
-            ((TextField) components[i]).setValue("FIELD " + i);
-            vlo.addComponent(components[i]);
-            vlo.setComponentAlignment(components[i], alignments[i]);
-            vlo.addComponent(new Label("<hr />", Label.CONTENT_XHTML));
-        }
-        baseLayout.addComponent(vlo);
-        vlo = getTestLaytout();
-        for (int i = components.length / 2; i < components.length; i++) {
-            components[i] = new TextField();
-            ((TextField) components[i]).setValue("FIELD " + i);
-            vlo.addComponent(components[i]);
-            vlo.setComponentAlignment(components[i], alignments[i]);
-            vlo.addComponent(new Label("<hr />", Label.CONTENT_XHTML));
-        }
-        baseLayout.addComponent(vlo);
-        return baseLayout;
-    }
-
-    @Override
-    protected Layout getCaptionsTests() {
-        Layout baseLayout = getBaseLayout();
-        VerticalLayout vlo = getTestLaytout();
-        AbstractComponent component = null;
-
-        String[] captions = new String[] {
-                "",
-                "abcdefghijklmnopq",
-                "abc def hij klm nop qrs tuv xyz qaz wsx edc rfv tgb yhn ujm mko nji bhu vgy cft cde" };
-
-        for (int i = 0; i < captions.length; i++) {
-            component = new TextField();
-            ((TextField) component).setValue("FIELD " + i);
-            component.setCaption(captions[i]);
-            vlo.addComponent(component);
-        }
-        for (int i = 0; i < captions.length; i++) {
-            component = new Label();
-            ((Label) component).setValue("Label " + i);
-            component.setCaption(captions[i]);
-            vlo.addComponent(component);
-        }
-        baseLayout.addComponent(vlo);
-        vlo = getTestLaytout();
-        for (int i = 0; i < captions.length; i++) {
-            component = new Select();
-            component.setCaption(captions[i]);
-            component.setIcon(new ThemeResource(LOCK_16_PNG));
-            vlo.addComponent(component);
-        }
-        for (int i = 0; i < captions.length; i++) {
-            component = getTestTabsheet();
-            component.setCaption(captions[i]);
-            component.setComponentError(new UserError(
-                    "component error, user error"));
-            vlo.addComponent(component);
-        }
-        baseLayout.addComponent(vlo);
-        return baseLayout;
-    }
-
-    @Override
-    protected Layout getComponentAddReplaceMoveTests() {
-        Layout baseLayout = getBaseLayout();
-        final VerticalLayout vlo = getTestLaytout();
-        final VerticalLayout vlo2 = getTestLaytout();
-
-        final HorizontalLayout source = new HorizontalLayout();
-        source.addComponent(new Label("OTHER LABEL 1"));
-        source.addComponent(new Label("OTHER LABEL 2"));
-
-        final AbstractComponent c1 = new Button("BUTTON");
-        final AbstractComponent c2 = new Label("<b>LABEL</b>",
-                Label.CONTENT_XHTML);
-        final AbstractComponent c3 = new Table("TABLE");
-        c3.setHeight("100px");
-        c3.setWidth("100%");
-
-        final Button addButton = new Button("Test add");
-        final Button replaceButton = new Button("Test replace");
-        final Button moveButton = new Button("Test move");
-        final Button removeButton = new Button("Test remove");
-
-        replaceButton.setEnabled(false);
-        moveButton.setEnabled(false);
-        removeButton.setEnabled(false);
-
-        addButton.addListener(new Button.ClickListener() {
-            private static final long serialVersionUID = 7716267156088629379L;
-
-            public void buttonClick(ClickEvent event) {
-                vlo2.addComponent(new TextField());
-                addButton.setEnabled(false);
-                replaceButton.setEnabled(true);
-            }
-        });
-        replaceButton.addListener(new Button.ClickListener() {
-            private static final long serialVersionUID = 7716267156088629379L;
-
-            public void buttonClick(ClickEvent event) {
-                vlo2.replaceComponent(c1, c3);
-                replaceButton.setEnabled(false);
-                moveButton.setEnabled(true);
-            }
-        });
-        moveButton.addListener(new Button.ClickListener() {
-            private static final long serialVersionUID = 7716267156088629379L;
-
-            public void buttonClick(ClickEvent event) {
-                vlo2.moveComponentsFrom(source);
-                moveButton.setEnabled(false);
-                removeButton.setEnabled(true);
-            }
-        });
-        removeButton.addListener(new Button.ClickListener() {
-            private static final long serialVersionUID = 7716267156088629379L;
-
-            public void buttonClick(ClickEvent event) {
-                vlo2.removeComponent(c1);
-                vlo2.removeComponent(c2);
-                removeButton.setEnabled(false);
-            }
-        });
-
-        vlo.addComponent(addButton);
-        vlo.addComponent(replaceButton);
-        vlo.addComponent(moveButton);
-        vlo.addComponent(removeButton);
-
-        baseLayout.addComponent(vlo);
-        vlo2.addComponent(c1);
-        vlo2.addComponent(c2);
-        vlo2.addComponent(c3);
-        baseLayout.addComponent(vlo2);
-        return baseLayout;
-    }
-
-    @Override
-    protected Layout getComponentSizingTests() {
-        Layout baseLayout = getBaseLayout();
-        final VerticalLayout vlo = getTestLaytout();
-
-        final AbstractComponent c = getTestTable();
-
-        final Button biggerButton = new Button("full size");
-        final Button smallerButton = new Button("200 px width");
-        final Button originalButton = new Button("undefined size and add");
-
-        vlo.addComponent(biggerButton);
-        vlo.addComponent(smallerButton);
-        vlo.addComponent(originalButton);
-        baseLayout.addComponent(vlo);
-        final VerticalLayout vlo2 = getTestLaytout();
-        vlo2.addComponent(c);
-        baseLayout.addComponent(vlo2);
-
-        biggerButton.setEnabled(true);
-        smallerButton.setEnabled(false);
-        originalButton.setEnabled(false);
-
-        biggerButton.addListener(new Button.ClickListener() {
-            private static final long serialVersionUID = 7716267156088629379L;
-
-            public void buttonClick(ClickEvent event) {
-                c.setSizeFull();
-                biggerButton.setEnabled(false);
-                smallerButton.setEnabled(true);
-            }
-        });
-        smallerButton.addListener(new Button.ClickListener() {
-            private static final long serialVersionUID = 7716267156088629379L;
-
-            public void buttonClick(ClickEvent event) {
-                c.setWidth("200px");
-                smallerButton.setEnabled(false);
-                originalButton.setEnabled(true);
-            }
-        });
-        originalButton.addListener(new Button.ClickListener() {
-            private static final long serialVersionUID = 7716267156088629379L;
-
-            public void buttonClick(ClickEvent event) {
-                originalButton.setEnabled(false);
-                c.setSizeUndefined();
-                ((Table) c)
-                        .addItem(
-                                new Object[] { "VYVTCTC VYVYV ECECCE NIDSD SDMPOM" },
-                                3);
-            }
-        });
-
-        return baseLayout;
-    }
-
-    @Override
-    protected Layout getLayoutSizingTests() {
-        Layout baseLayout = getBaseLayout();
-        final VerticalLayout vlo = getTestLaytout();
-
-        vlo.setSpacing(false);
-        vlo.setMargin(false);
-
-        final AbstractComponent c1 = getTestTable();
-        c1.setSizeFull();
-        final AbstractComponent c2 = getTestTable();
-        c2.setSizeFull();
-
-        final Button button1 = new Button("Set fixed height 350px");
-        final Button button2 = new Button(
-                "Set undefined size and add component");
-        final Button button3 = new Button("Set fixed width and height 75%");
-        final Button button4 = new Button("Set size full");
-
-        vlo.addComponent(button1);
-        vlo.addComponent(button2);
-        vlo.addComponent(button3);
-        vlo.addComponent(button4);
-        baseLayout.addComponent(vlo);
-        final VerticalLayout vlo2 = getTestLaytout();
-
-        button1.setEnabled(true);
-        button2.setEnabled(false);
-        button3.setEnabled(false);
-        button4.setEnabled(false);
-
-        vlo2.addComponent(c1);
-        vlo2.addComponent(new Label("<hr />", Label.CONTENT_XHTML));
-        vlo2.addComponent(c2);
-        vlo2.setExpandRatio(c1, 0.5f);
-        vlo2.setExpandRatio(c2, 0.5f);
-        baseLayout.addComponent(vlo2);
-
-        button1.addListener(new Button.ClickListener() {
-            private static final long serialVersionUID = 7716267156088629379L;
-
-            public void buttonClick(ClickEvent event) {
-                vlo2.setHeight("350px");
-                button1.setEnabled(false);
-                button2.setEnabled(true);
-            }
-        });
-        button2.addListener(new Button.ClickListener() {
-            private static final long serialVersionUID = 7716267156088629379L;
-
-            public void buttonClick(ClickEvent event) {
-                vlo2.setSizeUndefined();
-                vlo2.addComponent(new Label("--- NEW LABEL ---"));
-                button2.setEnabled(false);
-                button3.setEnabled(true);
-            }
-        });
-        button3.addListener(new Button.ClickListener() {
-            private static final long serialVersionUID = 7716267156088629379L;
-
-            public void buttonClick(ClickEvent event) {
-                vlo2.setWidth("75%");
-                vlo2.setHeight("75%");
-                button3.setEnabled(false);
-                button4.setEnabled(true);
-            }
-        });
-        button4.addListener(new Button.ClickListener() {
-            private static final long serialVersionUID = 7716267156088629379L;
-
-            public void buttonClick(ClickEvent event) {
-                vlo2.setSizeFull();
-                button4.setEnabled(false);
-            }
-        });
-
-        return baseLayout;
-    }
-
-    @Override
-    protected Layout getExpandRatiosTests() {
-        Layout baseLayout = getBaseLayout();
-        final VerticalLayout vlo = getTestLaytout();
-
-        final AbstractComponent c1 = getTestTable();
-        c1.setSizeFull();
-        final AbstractComponent c2 = getTestTable();
-        c2.setSizeFull();
-
-        final Button button1 = new Button("Expand to 1/undefined");
-        final Button button2 = new Button("Expand to 0.5/0.5");
-        final Button button3 = new Button("Expand to 0.75/0.25");
-
-        vlo.addComponent(button1);
-        vlo.addComponent(button2);
-        vlo.addComponent(button3);
-        button1.setEnabled(true);
-        button2.setEnabled(false);
-        button3.setEnabled(false);
-
-        baseLayout.addComponent(vlo);
-        final VerticalLayout vlo2 = getTestLaytout();
-
-        vlo2.addComponent(c1);
-        vlo2.addComponent(c2);
-        baseLayout.addComponent(vlo2);
-
-        button1.addListener(new Button.ClickListener() {
-            private static final long serialVersionUID = 7716267156088629379L;
-
-            public void buttonClick(ClickEvent event) {
-                vlo2.setExpandRatio(c1, 1.0f);
-                button1.setEnabled(false);
-                button2.setEnabled(true);
-            }
-        });
-        button2.addListener(new Button.ClickListener() {
-            private static final long serialVersionUID = 7716267156088629379L;
-
-            public void buttonClick(ClickEvent event) {
-                vlo2.setExpandRatio(c1, 0.5f);
-                vlo2.setExpandRatio(c2, 0.5f);
-                button2.setEnabled(false);
-                button3.setEnabled(true);
-            }
-        });
-        button3.addListener(new Button.ClickListener() {
-            private static final long serialVersionUID = 7716267156088629379L;
-
-            public void buttonClick(ClickEvent event) {
-                vlo2.setExpandRatio(c1, 0.75f);
-                vlo2.setExpandRatio(c2, 0.25f);
-                button3.setEnabled(false);
-            }
-        });
-        return baseLayout;
-    }
-
-    @Override
-    protected Layout getIconsTests() {
-        Layout baseLayout = getBaseLayout();
-        VerticalLayout vlo = getTestLaytout();
-        AbstractComponent[] components = new AbstractComponent[2];
-
-        Resource[] icons = new Resource[] { new ThemeResource(CALENDAR_32_PNG),
-                new ThemeResource(LOCK_16_PNG) };
-
-        for (int i = 0; i < components.length; i++) {
-            components[i] = new TextField();
-            ((TextField) components[i]).setValue("FIELD " + i);
-            components[i].setIcon(icons[i]);
-            components[i]
-                    .setCaption("long test caption bewucbwuebco or bmort b cbwecubw wbeucwe asdasd asdasda asdasd");
-            vlo.addComponent(components[i]);
-        }
-
-        for (int i = 0; i < components.length; i++) {
-            components[i] = new Label();
-            ((Label) components[i]).setValue("Label " + i);
-            components[i].setIcon(icons[i]);
-            vlo.addComponent(components[i]);
-        }
-
-        for (int i = 0; i < components.length; i++) {
-            components[i] = new Select();
-            components[i].setIcon(icons[i]);
-            vlo.addComponent(components[i]);
-        }
-        baseLayout.addComponent(vlo);
-        final VerticalLayout vlo2 = getTestLaytout();
-        for (int i = 0; i < components.length; i++) {
-            components[i] = new Button();
-            components[i].setComponentError(new UserError(
-                    "component error, user error"));
-            components[i].setIcon(icons[i]);
-            vlo2.addComponent(components[i]);
-        }
-
-        for (int i = 0; i < components.length; i++) {
-            components[i] = new Link("Link", null);
-            components[i].setIcon(icons[i]);
-            vlo2.addComponent(components[i]);
-        }
-        baseLayout.addComponent(vlo2);
-        return baseLayout;
-    }
-
-    @Override
-    protected Layout getMarginSpacingTests() {
-        Layout baseLayout = getBaseLayout();
-        final VerticalLayout vlo = getTestLaytout();
-        vlo.setSpacing(false);
-        vlo.setMargin(false);
-
-        final AbstractComponent c1 = getTestTable();
-        c1.setSizeFull();
-        final AbstractComponent c2 = getTestTable();
-        c2.setSizeFull();
-
-        final Button button1 = new Button("Set margin on");
-        final Button button2 = new Button("Set spacing on");
-        final Button button3 = new Button("Set margin off");
-        final Button button4 = new Button("Set spacing off");
-
-        vlo.addComponent(button1);
-        vlo.addComponent(button2);
-        vlo.addComponent(button3);
-        vlo.addComponent(button4);
-        button1.setEnabled(true);
-        button2.setEnabled(false);
-        button3.setEnabled(false);
-        button4.setEnabled(false);
-
-        baseLayout.addComponent(vlo);
-        final VerticalLayout vlo2 = getTestLaytout();
-
-        vlo2.addComponent(c1);
-        vlo2.addComponent(new Label("<hr />", Label.CONTENT_XHTML));
-        vlo2.addComponent(c2);
-        vlo2.setExpandRatio(c1, 0.5f);
-        vlo2.setExpandRatio(c2, 0.5f);
-        baseLayout.addComponent(vlo2);
-
-        button1.addListener(new Button.ClickListener() {
-            private static final long serialVersionUID = 7716267156088629379L;
-
-            public void buttonClick(ClickEvent event) {
-                vlo2.setMargin(true);
-                button1.setEnabled(false);
-                button2.setEnabled(true);
-            }
-        });
-        button2.addListener(new Button.ClickListener() {
-            private static final long serialVersionUID = 7716267156088629379L;
-
-            public void buttonClick(ClickEvent event) {
-                vlo2.setSpacing(true);
-                button2.setEnabled(false);
-                button3.setEnabled(true);
-            }
-        });
-        button3.addListener(new Button.ClickListener() {
-            private static final long serialVersionUID = 7716267156088629379L;
-
-            public void buttonClick(ClickEvent event) {
-                vlo2.setMargin(false);
-                button3.setEnabled(false);
-                button4.setEnabled(true);
-            }
-        });
-        button4.addListener(new Button.ClickListener() {
-            private static final long serialVersionUID = 7716267156088629379L;
-
-            public void buttonClick(ClickEvent event) {
-                vlo2.setSpacing(false);
-                button4.setEnabled(false);
-            }
-        });
-
-        return baseLayout;
-    }
-
-    @Override
-    protected Layout getRequiredErrorIndicatorsTests() {
-        Layout baseLayout = getBaseLayout();
-        VerticalLayout vlo = getTestLaytout();
-        AbstractComponent[] components = new AbstractComponent[4];
-        components[0] = new Label("LABEL");
-        components[0].setSizeUndefined();
-        components[1] = new Button("BUTTON");
-        components[2] = getTestTable();
-        components[3] = getTestTabsheet();
-        components[3].setIcon(new ThemeResource(LOCK_16_PNG));
-
-        AbstractField[] fields = new AbstractField[6];
-        fields[0] = new TextField();
-        fields[0].setRequired(true);
-        fields[0].setValidationVisible(true);
-        fields[0].setRequiredError("required error");
-
-        fields[1] = new TextField();
-        fields[1].setValue("TEXTFIELD2");
-        fields[1]
-                .setComponentError(new UserError("component error, user error"));
-
-        fields[2] = new Select();
-        fields[2].setComponentError(new SystemError(
-                "component error, system error"));
-        fields[3] = new DateField();
-        fields[3].setComponentError(new SystemError(
-                "component error, system error"));
-
-        fields[4] = new CheckBox();
-        fields[4]
-                .setComponentError(new UserError("component error, user error"));
-
-        fields[5] = new NativeSelect();
-        fields[5].setRequired(true);
-        fields[5].setValidationVisible(true);
-        fields[5].setRequiredError("required error");
-        fields[5]
-                .setComponentError(new UserError("component error, user error"));
-        fields[5].setIcon(new ThemeResource(CALENDAR_32_PNG));
-
-        for (int i = 0; i < components.length; i++) {
-            components[i].setComponentError(new UserError(
-                    "component error, user error"));
-            vlo.addComponent(components[i]);
-        }
-        baseLayout.addComponent(vlo);
-        final VerticalLayout vlo2 = getTestLaytout();
-        for (int i = 0; i < fields.length; i++) {
-            vlo2.addComponent(fields[i]);
-        }
-
-        baseLayout.addComponent(vlo2);
-        return baseLayout;
-    }
-
-    private HorizontalLayout getBaseLayout() {
-        HorizontalLayout hlo = new HorizontalLayout();
-        hlo.setSizeUndefined();
-        return hlo;
-    }
-
-    private VerticalLayout getTestLaytout() {
-        VerticalLayout vlo = new VerticalLayout();
-        vlo.setHeight("500px");
-        vlo.setWidth("400px");
-        return vlo;
-    }
-
-    private AbstractComponent getTestTabsheet() {
-        TabSheet tabsheet = new TabSheet();
-        tabsheet.setSizeUndefined();
-        tabsheet.addTab(new UndefWideLabel("TAB1"), "TAB1", new ThemeResource(
-                GLOBE_16_PNG));
-        tabsheet.addTab(new UndefWideLabel("TAB2"), "TAB2", null);
-        return tabsheet;
-    }
-
-    private Table getTestTable() {
-        Table t = new Table();
-        t.setSizeUndefined();
-        t.setPageLength(5);
-        t.addContainerProperty("test", String.class, null);
-        t.addItem(new Object[] { "qwertyuiop asdfghjköäxccvbnm,m,." }, 1);
-        t.addItem(new Object[] { "YGVYTCTCTRXRXRXRX" }, 2);
-        return t;
-    }
-}
->>>>>>> 116cd1f2
+}