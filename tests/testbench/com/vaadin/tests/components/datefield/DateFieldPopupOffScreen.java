<<<<<<< HEAD
package com.vaadin.tests.components.datefield;

import java.sql.Date;

import com.vaadin.tests.components.AbstractTestCase;
import com.vaadin.ui.Alignment;
import com.vaadin.ui.DateField;
import com.vaadin.ui.DateField.Resolution;
import com.vaadin.ui.GridLayout;
import com.vaadin.ui.Root.LegacyWindow;

public class DateFieldPopupOffScreen extends AbstractTestCase {

    @Override
    protected String getDescription() {
        return "Test for the popup position from a DateField. The popup should always be on-screen even if the DateField is close the the edge of the browser.";
    }

    @Override
    protected Integer getTicketNumber() {
        return 3639;
    }

    @Override
    public void init() {
        LegacyWindow mainWindow = new LegacyWindow(getClass().getName());

        GridLayout mainLayout = new GridLayout(3, 3);
        mainLayout.setSizeFull();

        DateField df;

        df = createDateField();
        mainLayout.addComponent(df, 2, 0);
        mainLayout.setComponentAlignment(df, Alignment.TOP_RIGHT);

        df = createDateField();
        mainLayout.addComponent(df, 2, 1);
        mainLayout.setComponentAlignment(df, Alignment.MIDDLE_RIGHT);

        df = createDateField();
        mainLayout.addComponent(df, 2, 2);
        mainLayout.setComponentAlignment(df, Alignment.BOTTOM_RIGHT);

        df = createDateField();
        mainLayout.addComponent(df, 0, 2);
        mainLayout.setComponentAlignment(df, Alignment.BOTTOM_LEFT);

        df = createDateField();
        mainLayout.addComponent(df, 1, 2);
        mainLayout.setComponentAlignment(df, Alignment.BOTTOM_CENTER);

        mainWindow.setContent(mainLayout);
        setMainWindow(mainWindow);
    }

    private DateField createDateField() {
        DateField df = new DateField();
        df.setResolution(Resolution.SECOND);
        df.setDescription("This is a long, multiline tooltip.<br/>It should always be on screen so it can be read.");
        df.setValue(new Date(1000000L));
        return df;
    }
}
=======
package com.vaadin.tests.components.datefield;

import java.sql.Date;

import com.vaadin.tests.components.AbstractTestCase;
import com.vaadin.ui.Alignment;
import com.vaadin.ui.DateField;
import com.vaadin.ui.GridLayout;
import com.vaadin.ui.Window;

public class DateFieldPopupOffScreen extends AbstractTestCase {

    @Override
    protected String getDescription() {
        return "Test for the popup position from a DateField. The popup should always be on-screen even if the DateField is close the the edge of the browser.";
    }

    @Override
    protected Integer getTicketNumber() {
        return 3639;
    }

    @Override
    public void init() {
        Window mainWindow = new Window(getClass().getName());

        GridLayout mainLayout = new GridLayout(3, 3);
        mainLayout.setSizeFull();

        DateField df;

        df = createDateField();
        mainLayout.addComponent(df, 2, 0);
        mainLayout.setComponentAlignment(df, Alignment.TOP_RIGHT);

        df = createDateField();
        mainLayout.addComponent(df, 2, 1);
        mainLayout.setComponentAlignment(df, Alignment.MIDDLE_RIGHT);

        df = createDateField();
        mainLayout.addComponent(df, 2, 2);
        mainLayout.setComponentAlignment(df, Alignment.BOTTOM_RIGHT);

        df = createDateField();
        mainLayout.addComponent(df, 0, 2);
        mainLayout.setComponentAlignment(df, Alignment.BOTTOM_LEFT);

        df = createDateField();
        mainLayout.addComponent(df, 1, 2);
        mainLayout.setComponentAlignment(df, Alignment.BOTTOM_CENTER);

        mainWindow.setContent(mainLayout);
        setMainWindow(mainWindow);
    }

    private DateField createDateField() {
        DateField df = new DateField();
        df.setDescription("This is a long, multiline tooltip.<br/>It should always be on screen so it can be read.");
        df.setValue(new Date(1000000L));
        return df;
    }
}
>>>>>>> 116cd1f2
<|MERGE_RESOLUTION|>--- conflicted
+++ resolved
@@ -1,4 +1,3 @@
-<<<<<<< HEAD
 package com.vaadin.tests.components.datefield;
 
 import java.sql.Date;
@@ -62,68 +61,4 @@
         df.setValue(new Date(1000000L));
         return df;
     }
-}
-=======
-package com.vaadin.tests.components.datefield;
-
-import java.sql.Date;
-
-import com.vaadin.tests.components.AbstractTestCase;
-import com.vaadin.ui.Alignment;
-import com.vaadin.ui.DateField;
-import com.vaadin.ui.GridLayout;
-import com.vaadin.ui.Window;
-
-public class DateFieldPopupOffScreen extends AbstractTestCase {
-
-    @Override
-    protected String getDescription() {
-        return "Test for the popup position from a DateField. The popup should always be on-screen even if the DateField is close the the edge of the browser.";
-    }
-
-    @Override
-    protected Integer getTicketNumber() {
-        return 3639;
-    }
-
-    @Override
-    public void init() {
-        Window mainWindow = new Window(getClass().getName());
-
-        GridLayout mainLayout = new GridLayout(3, 3);
-        mainLayout.setSizeFull();
-
-        DateField df;
-
-        df = createDateField();
-        mainLayout.addComponent(df, 2, 0);
-        mainLayout.setComponentAlignment(df, Alignment.TOP_RIGHT);
-
-        df = createDateField();
-        mainLayout.addComponent(df, 2, 1);
-        mainLayout.setComponentAlignment(df, Alignment.MIDDLE_RIGHT);
-
-        df = createDateField();
-        mainLayout.addComponent(df, 2, 2);
-        mainLayout.setComponentAlignment(df, Alignment.BOTTOM_RIGHT);
-
-        df = createDateField();
-        mainLayout.addComponent(df, 0, 2);
-        mainLayout.setComponentAlignment(df, Alignment.BOTTOM_LEFT);
-
-        df = createDateField();
-        mainLayout.addComponent(df, 1, 2);
-        mainLayout.setComponentAlignment(df, Alignment.BOTTOM_CENTER);
-
-        mainWindow.setContent(mainLayout);
-        setMainWindow(mainWindow);
-    }
-
-    private DateField createDateField() {
-        DateField df = new DateField();
-        df.setDescription("This is a long, multiline tooltip.<br/>It should always be on screen so it can be read.");
-        df.setValue(new Date(1000000L));
-        return df;
-    }
-}
->>>>>>> 116cd1f2
+}