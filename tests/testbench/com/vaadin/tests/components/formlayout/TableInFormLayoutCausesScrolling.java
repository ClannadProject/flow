--- conflicted
+++ resolved
@@ -1,4 +1,3 @@
-<<<<<<< HEAD
 package com.vaadin.tests.components.formlayout;
 
 import com.vaadin.tests.components.AbstractTestCase;
@@ -43,50 +42,4 @@
     protected Integer getTicketNumber() {
         return 7309;
     }
-=======
-package com.vaadin.tests.components.formlayout;
-
-import com.vaadin.tests.components.AbstractTestCase;
-import com.vaadin.ui.FormLayout;
-import com.vaadin.ui.Table;
-import com.vaadin.ui.TextField;
-import com.vaadin.ui.Window;
-
-public class TableInFormLayoutCausesScrolling extends AbstractTestCase {
-
-    @Override
-    public void init() {
-        // Window Initialization.
-        final Window window = new Window("Main Window");
-        setMainWindow(window);
-
-        // FormLayout creation
-        final FormLayout fl = new FormLayout();
-        window.setContent(fl);
-
-        // Add 20 TextField
-        for (int i = 20; i-- > 0;) {
-            fl.addComponent(new TextField());
-        }
-
-        // Add 1 selectable table with some items
-        final Table table = new Table();
-        table.setSelectable(true);
-        table.addContainerProperty("item", String.class, "");
-        for (int i = 50; i-- > 0;) {
-            table.addItem(new String[] { "item" + i }, i);
-        }
-        window.addComponent(table);
-    }
-
-    @Override
-    protected String getDescription() {
-        return "Clicking in the Table should not cause the page to scroll";
-    }
-
-    @Override
-    protected Integer getTicketNumber() {
-        return 7309;
-    }
->>>>>>> 116cd1f2
 }