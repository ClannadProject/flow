--- conflicted
+++ resolved
@@ -1,4 +1,3 @@
-<<<<<<< HEAD
 package com.vaadin.tests.components.notification;
 
 import com.vaadin.tests.components.TestBase;
@@ -57,64 +56,4 @@
         Root.getCurrentRoot().showNotification(n);
 
     }
-}
-=======
-package com.vaadin.tests.components.notification;
-
-import com.vaadin.tests.components.TestBase;
-import com.vaadin.ui.Button;
-import com.vaadin.ui.Button.ClickEvent;
-import com.vaadin.ui.Button.ClickListener;
-import com.vaadin.ui.NativeSelect;
-import com.vaadin.ui.TextField;
-import com.vaadin.ui.Window.Notification;
-
-public class Notifications extends TestBase implements ClickListener {
-
-    private static final String CAPTION = "CAPTION";
-    private TextField tf;
-    private NativeSelect type;
-
-    @SuppressWarnings("deprecation")
-    @Override
-    protected void setup() {
-        tf = new TextField("Text", "Hello world");
-        tf.setRows(10);
-        addComponent(tf);
-        type = new NativeSelect();
-        type.setNullSelectionAllowed(false);
-        type.addContainerProperty(CAPTION, String.class, "");
-        type.setItemCaptionPropertyId(CAPTION);
-        type.addItem(Notification.TYPE_HUMANIZED_MESSAGE)
-                .getItemProperty(CAPTION).setValue("Humanized");
-        type.addItem(Notification.TYPE_ERROR_MESSAGE).getItemProperty(CAPTION)
-                .setValue("Error");
-        type.addItem(Notification.TYPE_WARNING_MESSAGE)
-                .getItemProperty(CAPTION).setValue("Warning");
-        type.addItem(Notification.TYPE_TRAY_NOTIFICATION)
-                .getItemProperty(CAPTION).setValue("Tray");
-        type.setValue(type.getItemIds().iterator().next());
-        addComponent(type);
-        Button showNotification = new Button("Show notification", this);
-        addComponent(showNotification);
-    }
-
-    @Override
-    protected String getDescription() {
-        return "Generic test case for notifications";
-    }
-
-    @Override
-    protected Integer getTicketNumber() {
-        // TODO Auto-generated method stub
-        return null;
-    }
-
-    public void buttonClick(ClickEvent event) {
-        Notification n = new Notification((String) tf.getValue(),
-                (Integer) type.getValue());
-        event.getButton().getWindow().showNotification(n);
-
-    }
-}
->>>>>>> 116cd1f2
+}