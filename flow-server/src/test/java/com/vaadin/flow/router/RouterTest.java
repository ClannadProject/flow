--- conflicted
+++ resolved
@@ -55,11 +55,7 @@
         }
 
         @Override
-<<<<<<< HEAD
-        public Optional<NEW_RouterInterface> getRouter() {
-=======
         public Optional<RouterInterface> getRouter() {
->>>>>>> 1f8cee30
             return Optional.of(router);
         }
     }
