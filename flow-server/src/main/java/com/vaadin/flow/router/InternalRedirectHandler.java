/*
 * Copyright 2000-2017 Vaadin Ltd.
 *
 * Licensed under the Apache License, Version 2.0 (the "License"); you may not
 * use this file except in compliance with the License. You may obtain a copy of
 * the License at
 *
 * http://www.apache.org/licenses/LICENSE-2.0
 *
 * Unless required by applicable law or agreed to in writing, software
 * distributed under the License is distributed on an "AS IS" BASIS, WITHOUT
 * WARRANTIES OR CONDITIONS OF ANY KIND, either express or implied. See the
 * License for the specific language governing permissions and limitations under
 * the License.
 */
package com.vaadin.flow.router;

import com.vaadin.ui.UI;

/**
 * Handles navigation by redirecting the user to some location in the
 * application.
 *
 * @author Vaadin Ltd
 */
public class InternalRedirectHandler implements NavigationHandler {
    private final Location target;

    /**
     * Creates a new redirect handler for the provided location.
     *
     * @param target
     *            the target of the redirect, not <code>null</code>
     */
    public InternalRedirectHandler(Location target) {
        assert target != null;
        this.target = target;
    }

    @Override
    public int handle(NavigationEvent event) {
        UI ui = event.getUI();
<<<<<<< HEAD
        NEW_RouterInterface router = event.getSource();
=======
        RouterInterface router = event.getSource();
>>>>>>> 1f8cee30

        ui.getPage().getHistory().replaceState(null, target);

        return router.navigate(ui, target, event.getTrigger());
    }
}<|MERGE_RESOLUTION|>--- conflicted
+++ resolved
@@ -40,11 +40,7 @@
     @Override
     public int handle(NavigationEvent event) {
         UI ui = event.getUI();
-<<<<<<< HEAD
-        NEW_RouterInterface router = event.getSource();
-=======
         RouterInterface router = event.getSource();
->>>>>>> 1f8cee30
 
         ui.getPage().getHistory().replaceState(null, target);
 
