--- conflicted
+++ resolved
@@ -47,13 +47,8 @@
 import javax.servlet.ServletContext;
 import javax.servlet.http.HttpServletResponse;
 
-<<<<<<< HEAD
-import com.vaadin.flow.router.NEW_Router;
-import com.vaadin.flow.router.NEW_RouterInterface;
-=======
 import com.vaadin.flow.router.NewRouter;
 import com.vaadin.flow.router.RouterInterface;
->>>>>>> 1f8cee30
 import com.vaadin.flow.router.Router;
 import com.vaadin.flow.router.RouterConfigurator;
 import com.vaadin.server.ServletHelper.RequestType;
@@ -177,11 +172,7 @@
      */
     private boolean initialized = false;
 
-<<<<<<< HEAD
-    private NEW_RouterInterface router = new Router();
-=======
     private RouterInterface router = new Router();
->>>>>>> 1f8cee30
 
     /**
      * Creates a new vaadin service based on a deployment configuration.
@@ -253,11 +244,7 @@
         DeploymentConfiguration deploymentConf = getDeploymentConfiguration();
 
         if (deploymentConf.isUsingNewRouting()) {
-<<<<<<< HEAD
-            router = new NEW_Router();
-=======
             router = new NewRouter();
->>>>>>> 1f8cee30
         } else {
             String routerConfiguratorClassName = deploymentConf
                     .getRouterConfiguratorClassName();
@@ -2102,11 +2089,7 @@
      *
      * @return the router, not <code>null</code>
      */
-<<<<<<< HEAD
-    public NEW_RouterInterface getRouter() {
-=======
     public RouterInterface getRouter() {
->>>>>>> 1f8cee30
         return router;
     }
 }